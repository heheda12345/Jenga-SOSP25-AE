"""Attention layer."""
from typing import Any, Dict, List, Optional

import torch
import torch.nn as nn

from vllm.attention import AttentionMetadata, AttentionType
from vllm.attention.selector import get_attn_backend
from vllm.config import CacheConfig
from vllm.model_executor.layers.quantization.base_config import (
    QuantizationConfig)
from vllm.model_executor.layers.quantization.kv_cache import BaseKVCacheMethod


class Attention(nn.Module):
    """Attention layer.

    This class takes query, key, and value tensors as input. The input tensors
    can either contain prompt tokens or generation tokens.
    The class does the following:

    1. Store the input key and value tensors in the KV cache.
    2. Perform (multi-head/multi-query/grouped-query) attention.
    3. Return the output tensor.
    """

    def __init__(
        self,
        num_heads: int,
        head_size: int,
        scale: float,
        num_kv_heads: Optional[int] = None,
        alibi_slopes: Optional[List[float]] = None,
        cache_config: Optional[CacheConfig] = None,
        quant_config: Optional[QuantizationConfig] = None,
        blocksparse_params: Optional[Dict[str, Any]] = None,
        logits_soft_cap: Optional[float] = None,
        prefix: str = "",
        sliding_window_size: Optional[int] = None,
    ) -> None:
        super().__init__()
        # ALL sliding window is required to be provided by the model
        if cache_config is not None:
            kv_cache_dtype = cache_config.cache_dtype
            block_size = cache_config.block_size
<<<<<<< HEAD
        else:
            kv_cache_dtype = "auto"
            block_size = 16
=======
            sliding_window = cache_config.sliding_window
            is_attention_free = cache_config.is_attention_free
        else:
            kv_cache_dtype = "auto"
            block_size = 16
            sliding_window = None
            is_attention_free = False
>>>>>>> 717a5f82
        if num_kv_heads is None:
            num_kv_heads = num_heads

        if sliding_window_size is not None:
            if sliding_window_size == -1: sliding_window_size = None
            sliding_window = sliding_window_size
        else:
            sliding_window = None

        # The default k/v_scale is set to 1.0. This is ignored
        # when kv-cache is not fp8, and should be used with
        # kv-cache in fp8_e5m2. For kv-cache in fp8_e4m3, we
        # expect the pre-quantized k/v_scale to be loaded along
        # with the model weights.
        self.kv_cache_dtype = kv_cache_dtype
        self._k_scale = 1.0
        self._v_scale = 1.0
        quant_method = quant_config.get_quant_method(
            self, prefix=prefix) if quant_config else None
        if quant_method is not None:
            assert isinstance(quant_method, BaseKVCacheMethod)
            # TODO (mgoin): kv cache dtype should be specified in the FP8
            # checkpoint config and become the "auto" behavior
            if self.kv_cache_dtype == "fp8_e5m2":
                raise ValueError("fp8_e5m2 kv-cache is not supported with "
                                 "fp8 checkpoints.")
            # If quantization is enabled, we make "k_scale" and "v_scale"
            # parameters so that it can be loaded from the model checkpoint.
            # The k/v_scale will then be converted back to native float32
            # values after weight loading.
            self.quant_method = quant_method
            self.quant_method.create_weights(self)

        # During model initialization, the default dtype is set as the model
        # weight and activation dtype.
        dtype = torch.get_default_dtype()
        attn_backend = get_attn_backend(head_size, sliding_window, dtype,
                                        kv_cache_dtype, block_size,
                                        is_attention_free, blocksparse_params
                                        is not None)
        impl_cls = attn_backend.get_impl_cls()
        self.impl = impl_cls(num_heads, head_size, scale, num_kv_heads,
                             alibi_slopes, sliding_window, kv_cache_dtype,
                             blocksparse_params, logits_soft_cap)

    def forward(
        self,
        query: torch.Tensor,
        key: torch.Tensor,
        value: torch.Tensor,
        kv_cache: Optional[torch.Tensor],
        attn_metadata: AttentionMetadata,
        attn_type: AttentionType = AttentionType.DECODER,
        layer_id: Optional[int] = None,
    ) -> torch.Tensor:

        return self.impl.forward(query,
                                 key,
                                 value,
                                 kv_cache,
                                 attn_metadata,
                                 self._k_scale,
                                 self._v_scale,
                                 attn_type=attn_type,
                                 layer_id=layer_id)

    def extra_repr(self) -> str:
        s = f"head_size={self.impl.head_size}"  # type: ignore
        s += f", num_heads={self.impl.num_heads}"  # type: ignore
        s += f", num_kv_heads={self.impl.num_kv_heads}"  # type: ignore
        s += f", scale={self.impl.scale}"  # type: ignore
        s += f", backend={self.impl.__class__.__name__}"
        return s<|MERGE_RESOLUTION|>--- conflicted
+++ resolved
@@ -43,19 +43,11 @@
         if cache_config is not None:
             kv_cache_dtype = cache_config.cache_dtype
             block_size = cache_config.block_size
-<<<<<<< HEAD
-        else:
-            kv_cache_dtype = "auto"
-            block_size = 16
-=======
-            sliding_window = cache_config.sliding_window
             is_attention_free = cache_config.is_attention_free
         else:
             kv_cache_dtype = "auto"
             block_size = 16
-            sliding_window = None
             is_attention_free = False
->>>>>>> 717a5f82
         if num_kv_heads is None:
             num_kv_heads = num_heads
 
