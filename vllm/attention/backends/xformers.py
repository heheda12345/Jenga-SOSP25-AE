"""Attention layer with xFormers and PagedAttention."""
from dataclasses import dataclass
from typing import Any, Dict, List, Optional, Tuple, Type

import torch
from xformers import ops as xops
from xformers.ops.fmha.attn_bias import (AttentionBias,
                                         BlockDiagonalCausalMask,
                                         BlockDiagonalMask,
                                         LowerTriangularMaskWithTensorBias)

from vllm.attention.backends.abstract import (AttentionBackend, AttentionImpl,
                                              AttentionMetadata, AttentionType)
from vllm.attention.backends.utils import (CommonAttentionState,
                                           CommonMetadataBuilder)
from vllm.attention.ops.paged_attn import (PagedAttention,
                                           PagedAttentionMetadata)
from vllm.logger import init_logger

logger = init_logger(__name__)


class XFormersBackend(AttentionBackend):

    @staticmethod
    def get_name() -> str:
        return "xformers"

    @staticmethod
    def get_impl_cls() -> Type["XFormersImpl"]:
        return XFormersImpl

    @staticmethod
    def get_metadata_cls() -> Type["AttentionMetadata"]:
        return XFormersMetadata

    @staticmethod
    def get_builder_cls() -> Type["XFormersMetadataBuilder"]:
        return XFormersMetadataBuilder

    @staticmethod
    def get_state_cls() -> Type["CommonAttentionState"]:
        return CommonAttentionState

    @staticmethod
    def get_kv_cache_shape(
        num_blocks: int,
        block_size: int,
        num_kv_heads: int,
        head_size: int,
    ) -> Tuple[int, ...]:
        return PagedAttention.get_kv_cache_shape(num_blocks, block_size,
                                                 num_kv_heads, head_size)

    @staticmethod
    def get_kv_cache_layout(
        block_size: int,
        num_kv_heads: int,
        head_size: int,
    ) -> Tuple[int, ...]:
        return PagedAttention.get_kv_cache_layout(block_size, num_kv_heads,
                                                  head_size)

    @staticmethod
    def page_is_leading_dim() -> bool:
        return PagedAttention.page_is_leading_dim()

    @staticmethod
    def swap_blocks(
        src_kv_cache: torch.Tensor,
        dst_kv_cache: torch.Tensor,
        src_to_dst: Dict[int, int],
    ) -> None:
        PagedAttention.swap_blocks(src_kv_cache, dst_kv_cache, src_to_dst)

    @staticmethod
    def copy_blocks(
        kv_caches: List[torch.Tensor],
        src_to_dists: torch.Tensor,
    ) -> None:
        PagedAttention.copy_blocks(kv_caches, src_to_dists)


@dataclass
class XFormersMetadata(AttentionMetadata, PagedAttentionMetadata):
    """Metadata for XFormersbackend.

    NOTE: Any python object stored here is not updated when it is
    cuda-graph replayed. If you have values that need to be changed
    dynamically, it should be stored in tensor. The tensor has to be
    updated from `CUDAGraphRunner.forward` API.
    """

    # |---------- N-1 iteration --------|
    # |---------------- N iteration ---------------------|
    # |- tokenA -|......................|-- newTokens ---|
    # |---------- context_len ----------|
    # |-------------------- seq_len ----------------------|
    #                                   |-- query_len ---|

    # seq_lens stored as a tensor.
    seq_lens_tensor: Optional[torch.Tensor]

    # FIXME: It is for flash attn.
    # Maximum sequence length among prefill batch. 0 if there are decoding
    # requests only.
    max_prefill_seq_len: int
    # Maximum sequence length among decode batch. 0 if there are prefill
    # requests only.
    max_decode_seq_len: int

    # Whether or not if cuda graph is enabled.
    # Cuda-graph is currently enabled for decoding only.
    # TODO(woosuk): Move `use_cuda_graph` out since it's unrelated to attention.
    use_cuda_graph: bool

    # (batch_size,). The sequence length per sequence. Sequence length means
    # the computed tokens + new tokens None if it is a decoding.
    seq_lens: Optional[List[int]] = None

    # FIXME: It is for flash attn.
    # (batch_size + 1,). The cumulative sequence lengths of the sequences in
    # the batch, used to index into sequence. E.g., if the sequence length is
    # [4, 6], it is [0, 4, 10].
    seq_start_loc: Optional[torch.Tensor] = None

    # (batch_size,) A tensor of context lengths (tokens that are computed
    # so far).
    context_lens_tensor: Optional[torch.Tensor] = None

    # Maximum query length in the batch. None for decoding.
    max_query_len: Optional[int] = None

    # Max number of query tokens among request in the batch.
    max_decode_query_len: Optional[int] = None

    # (batch_size + 1,). The cumulative subquery lengths of the sequences in
    # the batch, used to index into subquery. E.g., if the subquery length
    # is [4, 6], it is [0, 4, 10].
    query_start_loc: Optional[torch.Tensor] = None

    # Self-attention prefill/decode metadata cache
    _cached_prefill_metadata: Optional["XFormersMetadata"] = None
    _cached_decode_metadata: Optional["XFormersMetadata"] = None

    # Begin encoder attn & enc/dec cross-attn fields...

    # Encoder sequence lengths representation
    encoder_seq_lens: Optional[List[int]] = None
    encoder_seq_lens_tensor: Optional[torch.Tensor] = None

    # Maximum sequence length among encoder sequences
    max_encoder_seq_len: Optional[int] = None

    # Number of tokens input to encoder
    num_encoder_tokens: Optional[int] = None

    # Cross-attention memory-mapping data structures: slot mapping
    # and block tables
    cross_slot_mapping: Optional[torch.Tensor] = None
    cross_block_tables: Optional[torch.Tensor] = None

    def __post_init__(self):
        # Set during the execution of the first attention op.
        # It is a list because it is needed to set per prompt
        # when alibi slopes is used. It is because of the limitation
        # from xformer API.
        # will not appear in the __repr__ and __init__
        self.attn_bias: Optional[List[AttentionBias]] = None
        self.encoder_attn_bias: Optional[List[AttentionBias]] = None
        self.cross_attn_bias: Optional[List[AttentionBias]] = None

    @property
    def is_all_encoder_attn_metadata_set(self):
        '''
        All attention metadata required for encoder attention is set.
        '''
        return ((self.encoder_seq_lens is not None)
                and (self.encoder_seq_lens_tensor is not None)
                and (self.max_encoder_seq_len is not None))

    @property
    def is_all_cross_attn_metadata_set(self):
        '''
        All attention metadata required for enc/dec cross-attention is set.

        Superset of encoder attention required metadata.
        '''
        return (self.is_all_encoder_attn_metadata_set
                and (self.cross_slot_mapping is not None)
                and (self.cross_block_tables is not None))

    @property
    def prefill_metadata(self) -> Optional["XFormersMetadata"]:
        if self.num_prefills == 0:
            return None

        if self._cached_prefill_metadata is not None:
            # Recover cached prefill-phase attention
            # metadata structure
            return self._cached_prefill_metadata

        assert ((self.seq_lens is not None)
                or (self.encoder_seq_lens is not None))
        assert ((self.seq_lens_tensor is not None)
                or (self.encoder_seq_lens_tensor is not None))

        # Compute some attn_metadata fields which default to None
        query_start_loc = (None if self.query_start_loc is None else
                           self.query_start_loc[:self.num_prefills + 1])
        slot_mapping = (None if self.slot_mapping is None else
                        self.slot_mapping[:self.num_prefill_tokens])
        seq_lens = (None if self.seq_lens is None else
                    self.seq_lens[:self.num_prefills])
        seq_lens_tensor = (None if self.seq_lens_tensor is None else
                           self.seq_lens_tensor[:self.num_prefills])
        context_lens_tensor = (None if self.context_lens_tensor is None else
                               self.context_lens_tensor[:self.num_prefills])
        block_tables = (None if self.block_tables is None else
                        self.block_tables[:self.num_prefills])

        # Construct & cache prefill-phase attention metadata structure
        self._cached_prefill_metadata = XFormersMetadata(
            num_prefills=self.num_prefills,
            num_prefill_tokens=self.num_prefill_tokens,
            num_decode_tokens=0,
            slot_mapping=slot_mapping,
            seq_lens=seq_lens,
            seq_lens_tensor=seq_lens_tensor,
            max_query_len=self.max_query_len,
            max_prefill_seq_len=self.max_prefill_seq_len,
            max_decode_seq_len=0,
            query_start_loc=query_start_loc,
            context_lens_tensor=context_lens_tensor,
            block_tables=block_tables,
            use_cuda_graph=False,
            # Begin encoder & cross attn fields below...
            encoder_seq_lens=self.encoder_seq_lens,
            encoder_seq_lens_tensor=self.encoder_seq_lens_tensor,
            max_encoder_seq_len=self.max_encoder_seq_len,
            cross_slot_mapping=self.cross_slot_mapping,
            cross_block_tables=self.cross_block_tables)
        return self._cached_prefill_metadata

    @property
    def decode_metadata(self) -> Optional["XFormersMetadata"]:
        if self.num_decode_tokens == 0:
            return None

        if self._cached_decode_metadata is not None:
            # Recover cached decode-phase attention
            # metadata structure
            return self._cached_decode_metadata
        assert ((self.seq_lens_tensor is not None)
                or (self.encoder_seq_lens_tensor is not None))

        # Compute some attn_metadata fields which default to None
        slot_mapping = (None if self.slot_mapping is None else
                        self.slot_mapping[self.num_prefill_tokens:])
        seq_lens_tensor = (None if self.seq_lens_tensor is None else
                           self.seq_lens_tensor[self.num_prefills:])
        block_tables = (None if self.block_tables is None else
                        self.block_tables[self.num_prefills:])

        # Construct & cache decode-phase attention metadata structure
        self._cached_decode_metadata = XFormersMetadata(
            num_prefills=0,
            num_prefill_tokens=0,
            num_decode_tokens=self.num_decode_tokens,
            slot_mapping=slot_mapping,
            seq_lens_tensor=seq_lens_tensor,
            max_prefill_seq_len=0,
            max_decode_seq_len=self.max_decode_seq_len,
            block_tables=block_tables,
            use_cuda_graph=self.use_cuda_graph,
            # Begin encoder & cross attn fields below...
            encoder_seq_lens=self.encoder_seq_lens,
            encoder_seq_lens_tensor=self.encoder_seq_lens_tensor,
            max_encoder_seq_len=self.max_encoder_seq_len,
            cross_slot_mapping=self.cross_slot_mapping,
            cross_block_tables=self.cross_block_tables)
        return self._cached_decode_metadata


def _get_attn_bias(
    attn_metadata: XFormersMetadata,
    attn_type: AttentionType,
) -> Optional[AttentionBias]:
    '''
    Extract appropriate attention bias from attention metadata
    according to attention type.

    Arguments:

    * attn_metadata: Attention metadata structure associated with attention
    * attn_type: encoder attention, decoder self-attention,
                 encoder/decoder cross-attention

    Returns:
    * Appropriate attention bias value given the attention type
    '''

    if attn_type == AttentionType.DECODER:
        return attn_metadata.attn_bias
    elif attn_type == AttentionType.ENCODER:
        return attn_metadata.encoder_attn_bias
    else:
        # attn_type == AttentionType.ENCODER_DECODER
        return attn_metadata.cross_attn_bias


def _set_attn_bias(
    attn_metadata: XFormersMetadata,
    attn_bias: List[Optional[AttentionBias]],
    attn_type: AttentionType,
) -> None:
    '''
    Update appropriate attention bias field of attention metadata,
    according to attention type.

    Arguments:

    * attn_metadata: Attention metadata structure associated with attention
    * attn_bias: The desired attention bias value
    * attn_type: encoder attention, decoder self-attention,
                 encoder/decoder cross-attention
    '''

    if attn_type == AttentionType.DECODER:
        attn_metadata.attn_bias = attn_bias
    elif attn_type == AttentionType.ENCODER:
        attn_metadata.encoder_attn_bias = attn_bias
    elif attn_type == AttentionType.ENCODER_DECODER:
        attn_metadata.cross_attn_bias = attn_bias
    else:
        raise AttributeError(f"Invalid attention type {str(attn_type)}")


def _get_seq_len_block_table_args(
    attn_metadata: XFormersMetadata,
    is_prompt: bool,
    attn_type: AttentionType,
) -> tuple:
    '''
    The particular choice of sequence-length- and block-table-related
    attributes which should be extracted from attn_metadata is dependent
    on the type of attention operation.

    Decoder attn -> select entirely decoder self-attention-related fields
    Encoder/decoder cross-attn -> select encoder sequence lengths & 
                                  cross-attn block-tables fields
    Encoder attn -> select encoder sequence lengths fields & no block tables
    
    Arguments:

    * attn_metadata: Attention metadata structure associated with attention op
    * is_prompt: True if prefill, False otherwise
    * attn_type: encoder attention, decoder self-attention,
                 encoder/decoder cross-attention

    Returns:

    * Appropriate sequence-lengths tensor
    * Appropriate max sequence-length scalar
    * Appropriate block tables (or None)
    '''

    if attn_type == AttentionType.DECODER:
        # Decoder self-attention
        # Choose max_seq_len based on whether we are in prompt_run
        if is_prompt:
            max_seq_len = attn_metadata.max_prefill_seq_len
        else:
            max_seq_len = attn_metadata.max_decode_seq_len
        return (attn_metadata.seq_lens_tensor, max_seq_len,
                attn_metadata.block_tables)
    elif attn_type == AttentionType.ENCODER_DECODER:
        # Enc/dec cross-attention KVs match encoder sequence length;
        # cross-attention utilizes special "cross" block tables
        return (attn_metadata.encoder_seq_lens_tensor,
                attn_metadata.max_encoder_seq_len,
                attn_metadata.cross_block_tables)
    elif attn_type == AttentionType.ENCODER:
        # No block tables associated with encoder attention
        return (attn_metadata.encoder_seq_lens_tensor,
                attn_metadata.max_encoder_seq_len, None)
    else:
        raise AttributeError(f"Invalid attention type {str(attn_type)}")


class XFormersMetadataBuilder(CommonMetadataBuilder[XFormersMetadata]):

    _metadata_cls = XFormersMetadata


class XFormersImpl(AttentionImpl[XFormersMetadata]):
    """
    If the input tensors contain prompt tokens, the layout is as follows:
    |<--------------- num_prefill_tokens ----------------->|	
    |<--prefill_0-->|<--prefill_1-->|...|<--prefill_N-1--->|

    Otherwise, the layout is as follows:	
    |<----------------- num_decode_tokens ------------------>|	
    |<--decode_0-->|..........|<--decode_M-1-->|<--padding-->|

    Generation tokens can contain padding when cuda-graph is used.
    Currently, prompt tokens don't contain any padding.

    The prompts might have different lengths, while the generation tokens
    always have length 1.

    If chunked prefill is enabled, prefill tokens and decode tokens can be
    batched together in a flattened 1D query.

    |<----- num_prefill_tokens ---->|<------- num_decode_tokens --------->|
    |<-prefill_0->|...|<-prefill_N-1->|<--decode_0-->|...|<--decode_M-1-->|

    Currently, cuda graph is disabled for chunked prefill, meaning there's no
    padding between prefill and decode tokens.
    """

    def __init__(
        self,
        num_heads: int,
        head_size: int,
        scale: float,
        num_kv_heads: int,
        alibi_slopes: Optional[List[float]],
        sliding_window: Optional[int],
        kv_cache_dtype: str,
        blocksparse_params: Optional[Dict[str, Any]] = None,
        logits_soft_cap: Optional[float] = None,
    ) -> None:
        if blocksparse_params is not None:
            raise ValueError(
                "XFormers does not support block-sparse attention.")
        if logits_soft_cap is not None:
            raise ValueError(
                "XFormers does not support attention logits soft capping.")
        self.num_heads = num_heads
        self.head_size = head_size
        self.scale = float(scale)
        self.num_kv_heads = num_kv_heads
        if alibi_slopes is not None:
            alibi_slopes = torch.tensor(alibi_slopes, dtype=torch.float32)
        self.alibi_slopes = alibi_slopes
        self.sliding_window = sliding_window
        self.kv_cache_dtype = kv_cache_dtype

        assert self.num_heads % self.num_kv_heads == 0
        self.num_queries_per_kv = self.num_heads // self.num_kv_heads

        suppored_head_sizes = PagedAttention.get_supported_head_sizes()
        if head_size not in suppored_head_sizes:
            raise ValueError(
                f"Head size {head_size} is not supported by PagedAttention. "
                f"Supported head sizes are: {suppored_head_sizes}.")

    def forward(
        self,
        query: torch.Tensor,
        key: Optional[torch.Tensor],
        value: Optional[torch.Tensor],
        kv_cache: torch.Tensor,
        attn_metadata: "XFormersMetadata",
        k_scale: float = 1.0,
        v_scale: float = 1.0,
        attn_type: AttentionType = AttentionType.DECODER,
        layer_id: Optional[int] = None,
    ) -> torch.Tensor:
        """Forward pass with xFormers and PagedAttention.

        For decoder-only models: query, key and value must be non-None.

        For encoder/decoder models:
        * XFormersImpl.forward() may be invoked for both self- and cross-
          attention layers.
        * For self-attention: query, key and value must be non-None.
        * For cross-attention:
            * Query must be non-None
            * During prefill, key and value must be non-None; key and value
              get cached for use during decode.
            * During decode, key and value may be None, since:
              (1) key and value tensors were cached during prefill, and
              (2) cross-attention key and value tensors do not grow during
                  decode
        
        A note on how the attn_type (attention type enum) argument impacts
        attention forward() behavior:
    
            * DECODER: normal decoder-only behavior;
                use decoder self-attention block table
            * ENCODER: no KV caching; pass encoder sequence
                attributes (encoder_seq_lens/encoder_seq_lens_tensor/
                max_encoder_seq_len) to kernel, in lieu of decoder
                sequence attributes (seq_lens/seq_lens_tensor/max_seq_len)
            * ENCODER_DECODER: cross-attention behavior;
                use cross-attention block table for caching KVs derived
                from encoder hidden states; since KV sequence lengths
                will match encoder sequence lengths, pass encoder sequence
                attributes to kernel (encoder_seq_lens/encoder_seq_lens_tensor/
                max_encoder_seq_len)
    
        Args:
            query: shape = [num_tokens, num_heads * head_size]
            key: shape = [num_tokens, num_kv_heads * head_size]
            value: shape = [num_tokens, num_kv_heads * head_size]
            kv_cache = [2, num_blocks, block_size * num_kv_heads * head_size]
                NOTE: kv_cache will be an empty tensor with shape [0]
                for profiling run.
            attn_metadata: Metadata for attention.
            attn_type: Select attention type, between encoder attention,
                       decoder self-attention, or encoder/decoder cross-
                       attention. Defaults to decoder self-attention,
                       which is the vLLM default generally
        Returns:
            shape = [num_tokens, num_heads * head_size]
        """
        # Check that appropriate attention metadata attributes are
        # selected for the desired attention type
        if (attn_type == AttentionType.ENCODER
                and (not attn_metadata.is_all_encoder_attn_metadata_set)):
            raise AttributeError("Encoder attention requires setting "
                                 "encoder metadata attributes.")
        elif (attn_type == AttentionType.ENCODER_DECODER
              and (not attn_metadata.is_all_cross_attn_metadata_set)):
            raise AttributeError("Encoder/decoder cross-attention "
                                 "requires setting cross-attention "
                                 "metadata attributes.")

        query = query.view(-1, self.num_heads, self.head_size)
        if key is not None:
            assert value is not None
            key = key.view(-1, self.num_kv_heads, self.head_size)
            value = value.view(-1, self.num_kv_heads, self.head_size)
        else:
            assert value is None

        # Self-attention vs. cross-attention will impact
        # which KV cache memory-mapping & which
        # seqlen datastructures we utilize

        if (attn_type != AttentionType.ENCODER):
            # KV-cache during decoder-self- or
            # encoder-decoder-cross-attention, but not
            # during encoder attention.
            #
            # Even if there are no new key/value pairs to cache,
            # we still need to break out key_cache and value_cache
            # i.e. for later use by paged attention
            if isinstance(kv_cache, torch.Tensor):
                if kv_cache.numel() > 0:
                    key_cache, value_cache = PagedAttention.split_kv_cache(
                        kv_cache, self.num_kv_heads, self.head_size)
                else:
                    key_cache = kv_cache
                    value_cache = kv_cache
            elif isinstance(kv_cache, (list, tuple)):
                key_cache, value_cache = PagedAttention.split_kv_cache_tuple(
                    kv_cache, self.num_kv_heads, self.head_size)
            else:
                raise ValueError(
                    "kv_cache of type {} is not supported.".format(
                        type(kv_cache)))

            if (key is not None) and (value
                                      is not None) and key_cache.numel() > 0:

                if attn_type == AttentionType.ENCODER_DECODER:
                    # Update cross-attention KV cache (prefill-only)
                    # During cross-attention decode, key & value will be None,
                    # preventing this IF-statement branch from running
                    updated_slot_mapping = attn_metadata.cross_slot_mapping
                else:
                    # Update self-attention KV cache (prefill/decode)
                    updated_slot_mapping = attn_metadata.slot_mapping

                # Reshape the input keys and values and store them in the cache.
                # If kv_cache is not provided, the new key and value tensors are
                # not cached. This happens during the initial memory
                # profiling run.
                PagedAttention.write_to_paged_cache(key, value, key_cache,
                                                    value_cache,
                                                    updated_slot_mapping,
                                                    self.kv_cache_dtype,
                                                    k_scale, v_scale)

        if attn_type == AttentionType.ENCODER:
            # Encoder attention - chunked prefill is not applicable;
            # derive token-count from query shape & and treat them
            # as 100% prefill tokens
            assert attn_metadata.num_encoder_tokens is not None
            num_prefill_tokens = attn_metadata.num_encoder_tokens
            num_encoder_tokens = attn_metadata.num_encoder_tokens
            num_decode_tokens = 0
        elif attn_type == AttentionType.DECODER:
            # Decoder self-attention supports chunked prefill.
            num_prefill_tokens = attn_metadata.num_prefill_tokens
            num_encoder_tokens = attn_metadata.num_prefill_tokens
            num_decode_tokens = attn_metadata.num_decode_tokens
<<<<<<< HEAD
            # Only enforce this shape-constraint for decoder
            # self-attention
            assert key.shape[0] == num_prefill_tokens + num_decode_tokens
            assert value.shape[0] == num_prefill_tokens + num_decode_tokens
        else:  # attn_type == AttentionType.ENCODER_DECODER
            # Encoder/decoder cross-attention requires no chunked
            # prefill (100% prefill or 100% decode tokens, no mix)
            num_prefill_tokens = attn_metadata.num_prefill_tokens
            if attn_metadata.num_encoder_tokens is not None:
                num_encoder_tokens = attn_metadata.num_encoder_tokens
            else:
                num_encoder_tokens = attn_metadata.num_prefill_tokens
            num_decode_tokens = attn_metadata.num_decode_tokens

        if attn_type == AttentionType.DECODER:
=======
>>>>>>> 717a5f82
            # Only enforce this shape-constraint for decoder
            # self-attention
            assert key.shape[0] == num_prefill_tokens + num_decode_tokens
            assert value.shape[0] == num_prefill_tokens + num_decode_tokens
        else:  # attn_type == AttentionType.ENCODER_DECODER
            # Encoder/decoder cross-attention requires no chunked
            # prefill (100% prefill or 100% decode tokens, no mix)
            num_prefill_tokens = attn_metadata.num_prefill_tokens
            if attn_metadata.num_encoder_tokens is not None:
                num_encoder_tokens = attn_metadata.num_encoder_tokens
            else:
                num_encoder_tokens = attn_metadata.num_prefill_tokens
            num_decode_tokens = attn_metadata.num_decode_tokens

        output = torch.empty_like(query)
        # Query for decode. KV is not needed because it is already cached.
        decode_query = query[num_prefill_tokens:]
        # QKV for prefill.
        query = query[:num_prefill_tokens]
        if key is not None and value is not None:
            key = key[:num_encoder_tokens]
            value = value[:num_encoder_tokens]

        assert query.shape[0] == num_prefill_tokens
        assert decode_query.shape[0] == num_decode_tokens

        if prefill_meta := attn_metadata.prefill_metadata:
            # Prompt run.
            if key_cache.numel() == 0 or prefill_meta.block_tables.numel(
            ) == 0:
                # normal attention.
                # block tables are empty if the prompt does not have a cached
                # prefix.
                out = self._run_memory_efficient_xformers_forward(
                    query, key, value, prefill_meta, attn_type=attn_type)
                assert out.shape == output[:num_prefill_tokens].shape
                output[:num_prefill_tokens] = out
            else:

                assert prefill_meta.query_start_loc is not None
                assert prefill_meta.max_query_len is not None

                # prefix-enabled attention
                # TODO(Hai) this triton kernel has regression issue (broke) to
                # deal with different data types between KV and FP8 KV cache,
                # to be addressed separately.
                out = PagedAttention.forward_prefix(
                    query,
                    key,
                    value,
                    self.kv_cache_dtype,
                    key_cache,
                    value_cache,
                    prefill_meta.block_tables,
                    prefill_meta.query_start_loc,
                    prefill_meta.seq_lens_tensor,
                    prefill_meta.context_lens_tensor,
                    prefill_meta.max_query_len,
                    self.alibi_slopes,
                    self.sliding_window,
                    k_scale,
                    v_scale,
                )
                assert output[:num_prefill_tokens].shape == out.shape
                output[:num_prefill_tokens] = out

        if decode_meta := attn_metadata.decode_metadata:

            (
                seq_lens_arg,
                max_seq_len_arg,
                block_tables_arg,
            ) = _get_seq_len_block_table_args(decode_meta, False, attn_type)

            output[num_prefill_tokens:] = PagedAttention.forward_decode(
                decode_query,
                key_cache,
                value_cache,
                block_tables_arg,
                seq_lens_arg,
                max_seq_len_arg,
                self.kv_cache_dtype,
                self.num_kv_heads,
                self.scale,
                self.alibi_slopes,
                k_scale,
                v_scale,
            )

        # Reshape the output tensor.
        return output.view(-1, self.num_heads * self.head_size)

    def _run_memory_efficient_xformers_forward(
        self,
        query: torch.Tensor,
        key: torch.Tensor,
        value: torch.Tensor,
        attn_metadata: XFormersMetadata,
        attn_type: AttentionType = AttentionType.DECODER,
    ) -> torch.Tensor:
        """Attention for 1D query of multiple prompts. Multiple prompt
        tokens are flattened in to `query` input.

        See https://facebookresearch.github.io/xformers/components/ops.html
        for API spec.

        Args:
            output: shape = [num_prefill_tokens, num_heads, head_size]
            query: shape = [num_prefill_tokens, num_heads, head_size]
            key: shape = [num_prefill_tokens, num_kv_heads, head_size]
            value: shape = [num_prefill_tokens, num_kv_heads, head_size]
            attn_metadata: Metadata for attention.
            attn_type: Select attention type, between encoder attention,
                       decoder self-attention, or encoder/decoder cross-
                       attention. Defaults to decoder self-attention,
                       which is the vLLM default generally
        """

        original_query = query
        if self.num_kv_heads != self.num_heads:
            # GQA/MQA requires the shape [B, M, G, H, K].
            # Note that the output also has the same shape (which is different
            # from a spec from the doc).
            query = query.view(query.shape[0], self.num_kv_heads,
                               self.num_queries_per_kv, query.shape[-1])
            key = key[:, :,
                      None, :].expand(key.shape[0], self.num_kv_heads,
                                      self.num_queries_per_kv, key.shape[-1])
            value = value[:, :,
                          None, :].expand(value.shape[0], self.num_kv_heads,
                                          self.num_queries_per_kv,
                                          value.shape[-1])
        # Set attention bias if not provided. This typically happens at
        # the very attention layer of every iteration.
        # FIXME(woosuk): This is a hack.
        attn_bias = _get_attn_bias(attn_metadata, attn_type)
        if attn_bias is None:
            if self.alibi_slopes is None:
                if (attn_type == AttentionType.ENCODER_DECODER):
                    assert attn_metadata.seq_lens is not None
                    assert attn_metadata.encoder_seq_lens is not None

                    # Default enc/dec cross-attention mask is non-causal
                    attn_bias = BlockDiagonalMask.from_seqlens(
                        attn_metadata.seq_lens, attn_metadata.encoder_seq_lens)
                elif attn_type == AttentionType.ENCODER:
                    assert attn_metadata.encoder_seq_lens is not None

                    # Default encoder self-attention mask is non-causal
                    attn_bias = BlockDiagonalMask.from_seqlens(
                        attn_metadata.encoder_seq_lens)
                else:
                    assert attn_metadata.seq_lens is not None

                    # Default decoder self-attention mask is causal
                    attn_bias = BlockDiagonalCausalMask.from_seqlens(
                        attn_metadata.seq_lens)
                if self.sliding_window is not None:
                    attn_bias = attn_bias.make_local_attention(
                        self.sliding_window)
                attn_bias = [attn_bias]
            else:
                assert attn_metadata.seq_lens is not None
                attn_bias = _make_alibi_bias(self.alibi_slopes,
                                             self.num_kv_heads, query.dtype,
                                             attn_metadata.seq_lens)

            _set_attn_bias(attn_metadata, attn_bias, attn_type)

        # No alibi slopes.
        # TODO(woosuk): Too many view operations. Let's try to reduce
        # them in the future for code readability.
        if self.alibi_slopes is None:
            # Add the batch dimension.
            query = query.unsqueeze(0)
            key = key.unsqueeze(0)
            value = value.unsqueeze(0)
            out = xops.memory_efficient_attention_forward(
                query,
                key,
                value,
                attn_bias=attn_bias[0],
                p=0.0,
                scale=self.scale)
            return out.view_as(original_query)

        # Attention with alibi slopes.
        # FIXME(woosuk): Because xformers does not support dynamic sequence
        # lengths with custom attention bias, we process each prompt one by
        # one. This is inefficient, especially when we have many short prompts.
        assert attn_metadata.seq_lens is not None
        output = torch.empty_like(original_query)
        start = 0
        for i, seq_len in enumerate(attn_metadata.seq_lens):
            end = start + seq_len
            out = xops.memory_efficient_attention_forward(
                query[None, start:end],
                key[None, start:end],
                value[None, start:end],
                attn_bias=attn_bias[i],
                p=0.0,
                scale=self.scale)
            # TODO(woosuk): Unnecessary copy. Optimize.
            output[start:end].copy_(out.view_as(original_query[start:end]))
            start += seq_len
        return output


def _make_alibi_bias(
    alibi_slopes: torch.Tensor,
    num_kv_heads: int,
    dtype: torch.dtype,
    seq_lens: List[int],
) -> List[AttentionBias]:
    attn_biases: List[AttentionBias] = []
    for seq_len in seq_lens:
        bias = torch.arange(seq_len, dtype=dtype)
        # NOTE(zhuohan): HF uses
        #     `bias = bias[None, :].repeat(seq_len, 1)`
        # here. We find that both biases give the same results, but
        # the bias below more accurately follows the original ALiBi
        # paper.
        # Calculate a matrix where each element represents ith element- jth
        # element.
        bias = bias[None, :] - bias[:, None]

        padded_len = (seq_len + 7) // 8 * 8
        num_heads = alibi_slopes.shape[0]
        bias = torch.empty(
            1,  # batch size
            num_heads,
            seq_len,
            padded_len,
            device=alibi_slopes.device,
            dtype=dtype,
        )[:, :, :, :seq_len].copy_(bias)
        bias.mul_(alibi_slopes[:, None, None])
        if num_heads != num_kv_heads:
            bias = bias.unflatten(1, (num_kv_heads, num_heads // num_kv_heads))
        attn_biases.append(LowerTriangularMaskWithTensorBias(bias))

    return attn_biases<|MERGE_RESOLUTION|>--- conflicted
+++ resolved
@@ -598,24 +598,6 @@
             num_prefill_tokens = attn_metadata.num_prefill_tokens
             num_encoder_tokens = attn_metadata.num_prefill_tokens
             num_decode_tokens = attn_metadata.num_decode_tokens
-<<<<<<< HEAD
-            # Only enforce this shape-constraint for decoder
-            # self-attention
-            assert key.shape[0] == num_prefill_tokens + num_decode_tokens
-            assert value.shape[0] == num_prefill_tokens + num_decode_tokens
-        else:  # attn_type == AttentionType.ENCODER_DECODER
-            # Encoder/decoder cross-attention requires no chunked
-            # prefill (100% prefill or 100% decode tokens, no mix)
-            num_prefill_tokens = attn_metadata.num_prefill_tokens
-            if attn_metadata.num_encoder_tokens is not None:
-                num_encoder_tokens = attn_metadata.num_encoder_tokens
-            else:
-                num_encoder_tokens = attn_metadata.num_prefill_tokens
-            num_decode_tokens = attn_metadata.num_decode_tokens
-
-        if attn_type == AttentionType.DECODER:
-=======
->>>>>>> 717a5f82
             # Only enforce this shape-constraint for decoder
             # self-attention
             assert key.shape[0] == num_prefill_tokens + num_decode_tokens
