"""Attention layer with FlashAttention."""
from dataclasses import dataclass
from typing import TYPE_CHECKING, Any, Dict, List, Optional, Tuple, Type, Union

import torch

from vllm import _custom_ops as ops
from vllm.attention.backends.abstract import (AttentionBackend, AttentionImpl,
                                              AttentionMetadata,
                                              AttentionMetadataBuilder,
                                              AttentionType)
from vllm.attention.backends.utils import (PAD_SLOT_ID, CommonAttentionState,
                                           compute_slot_mapping,
                                           compute_slot_mapping_start_idx,
                                           is_block_tables_empty)
from vllm.core.block_v3.custom_block import SlidingWindowManager
from vllm.forward_context import get_forward_context
from vllm.utils import Timer, async_tensor_h2d, make_tensor_with_pad

if TYPE_CHECKING:
    from vllm.worker.model_runner import (ModelInputForGPUBuilder,
                                          ModelInputForGPUWithSamplingMetadata)
    from vllm.core.block_v3.custom_block import AppAwareAttnMetadataBuilder

from vllm.vllm_flash_attn import (flash_attn_varlen_func,
                                  flash_attn_with_kvcache)

timer_window_prefill = Timer(unit="ms", color=True)
timer_window_cache = Timer(unit="ms", color=True)
timer_window_decode = Timer(unit="ms", color=True)
timer_self_prefill = Timer(unit="ms", color=True)
timer_self_cache = Timer(unit="ms", color=True)
timer_self_decode = Timer(unit="ms", color=True)
timers = {
    "window_prefill": timer_window_prefill,
    "window_cache": timer_window_cache,
    "window_decode": timer_window_decode,
    "self_prefill": timer_self_prefill,
    "self_cache": timer_self_cache,
    "self_decode": timer_self_decode,
}


class FlashAttentionBackend(AttentionBackend):

    @staticmethod
    def get_supported_head_sizes() -> List[int]:
        return [32, 64, 96, 128, 160, 192, 224, 256]

    @staticmethod
    def get_name() -> str:
        return "flash-attn"

    @staticmethod
    def get_impl_cls() -> Type["FlashAttentionImpl"]:
        return FlashAttentionImpl

    @staticmethod
    def get_metadata_cls() -> Type["AttentionMetadata"]:
        return FlashAttentionMetadata

    @staticmethod
    def get_builder_cls() -> Type["FlashAttentionMetadataBuilder"]:
        return FlashAttentionMetadataBuilder

    @staticmethod
    def get_state_cls() -> Type["CommonAttentionState"]:
        return CommonAttentionState

    @staticmethod
    def get_kv_cache_shape(
        num_blocks: int,
        block_size: int,
        num_kv_heads: int,
        head_size: int,
    ) -> Tuple[int, ...]:
        if block_size % 16 != 0:
            raise ValueError("Block size must be a multiple of 16.")
        return (2, num_blocks, block_size, num_kv_heads, head_size)

    @staticmethod
    def get_kv_cache_layout(
        block_size: int,
        num_kv_heads: int,
        head_size: int,
    ) -> Tuple[int, ...]:
        return (block_size, num_kv_heads, head_size)

    @staticmethod
    def page_is_leading_dim() -> bool:
        return False

    @staticmethod
    def swap_blocks(
        src_kv_cache: torch.Tensor,
        dst_kv_cache: torch.Tensor,
        src_to_dst: torch.Tensor,
    ) -> None:
        src_key_cache = src_kv_cache[0]
        dst_key_cache = dst_kv_cache[0]
        ops.swap_blocks(src_key_cache, dst_key_cache, src_to_dst)

        src_value_cache = src_kv_cache[1]
        dst_value_cache = dst_kv_cache[1]
        ops.swap_blocks(src_value_cache, dst_value_cache, src_to_dst)

    @staticmethod
    def copy_blocks(
        kv_caches: List[torch.Tensor],
        src_to_dists: torch.Tensor,
    ) -> None:
        key_caches = [kv_cache[0] for kv_cache in kv_caches]
        value_caches = [kv_cache[1] for kv_cache in kv_caches]
        ops.copy_blocks(key_caches, value_caches, src_to_dists)


@dataclass
class FlashAttentionMetadata(AttentionMetadata):
    """Metadata for FlashAttentionBackend.

    NOTE: Any python object stored here is not updated when it is
    cuda-graph replayed. If you have values that need to be changed
    dynamically, it should be stored in tensor. The tensor has to be
    updated from `CUDAGraphRunner.forward` API.
    """
    # (batch_size,). The sequence length per sequence. Sequence length means
    # the computed tokens + new tokens None if it is a decoding.
    seq_lens: Optional[List[int]]
    # seq_lens stored as a tensor.
    seq_lens_tensor: Optional[torch.Tensor]

    # NOTE(sang): Definition of context_len, query_len, and seq_len.
    # |---------- N-1 iteration --------|
    # |---------------- N iteration ---------------------|
    # |- tokenA -|......................|-- newTokens ---|
    # |---------- context_len ----------|
    # |-------------------- seq_len ---------------------|
    #                                   |-- query_len ---|

    # Maximum query length in the batch.
    max_query_len: Optional[int]

    # Max number of query tokens among request in the batch.
    max_decode_query_len: Optional[int]

    # Maximum sequence length among prefill batch. 0 if there are decoding
    # requests only.
    max_prefill_seq_len: int
    # Maximum sequence length among decode batch. 0 if there are prefill
    # requests only.
    max_decode_seq_len: int
    # (batch_size + 1,). The cumulative subquery lengths of the sequences in
    # the batch, used to index into subquery. E.g., if the subquery length
    # is [4, 6], it is [0, 4, 10].
    query_start_loc: Optional[torch.Tensor]
    # (batch_size + 1,). The cumulative sequence lengths of the sequences in
    # the batch, used to index into sequence. E.g., if the sequence length is
    # [4, 6], it is [0, 4, 10].
    seq_start_loc: Optional[torch.Tensor]
    # (batch_size,) A tensor of context lengths (tokens that are computed
    # so far).
    context_lens_tensor: Optional[torch.Tensor]

    # (batch_size, max_blocks_per_seq).
    # Block addresses per sequence. (Seq id -> list of physical block)
    # E.g., [0, 1, 2] means tokens are stored in 0th, 1st, and 2nd blocks
    # in the kv cache. Each block can contain up to block_size tokens.
    # 2nd dimensions are padded up to max_blocks_per_seq if it is cuda-graph
    # captured.
    block_tables: Optional[torch.Tensor]

    # Whether or not if cuda graph is enabled.
    # Cuda-graph is currently enabled for decoding only.
    # TODO(woosuk): Move `use_cuda_graph` out since it's unrelated to attention.
    use_cuda_graph: bool

    _cached_prefill_metadata: Optional["FlashAttentionMetadata"] = None
    _cached_decode_metadata: Optional["FlashAttentionMetadata"] = None

    @property
    def prefill_metadata(self) -> Optional["FlashAttentionMetadata"]:
        if self.num_prefills == 0:
            return None

        if self._cached_prefill_metadata is not None:
            return self._cached_prefill_metadata

        assert self.seq_lens is not None
        assert self.seq_lens_tensor is not None
        assert self.query_start_loc is not None
        assert self.context_lens_tensor is not None
        assert self.block_tables is not None
        assert self.seq_start_loc is not None

        self._cached_prefill_metadata = FlashAttentionMetadata(
            num_prefills=self.num_prefills,
            num_prefill_tokens=self.num_prefill_tokens,
            num_decode_tokens=0,
            slot_mapping=self.slot_mapping[:self.num_prefill_tokens],
            seq_lens=self.seq_lens[:self.num_prefills],
            seq_lens_tensor=self.seq_lens_tensor[:self.num_prefills],
            max_query_len=self.max_query_len,
            max_prefill_seq_len=self.max_prefill_seq_len,
            max_decode_query_len=0,
            max_decode_seq_len=0,
            query_start_loc=self.query_start_loc[:self.num_prefills + 1],
            seq_start_loc=self.seq_start_loc[:self.num_prefills + 1],
            context_lens_tensor=self.context_lens_tensor[:self.num_prefills],
            block_tables=self.block_tables[:self.num_prefills],
            use_cuda_graph=False,
        )
        return self._cached_prefill_metadata

    @property
    def decode_metadata(self) -> Optional["FlashAttentionMetadata"]:
        if self.num_decode_tokens == 0:
            return None

        if self._cached_decode_metadata is not None:
            return self._cached_decode_metadata
        assert self.block_tables is not None
        assert self.seq_lens_tensor is not None

        self._cached_decode_metadata = FlashAttentionMetadata(
            num_prefills=0,
            num_prefill_tokens=0,
            num_decode_tokens=self.num_decode_tokens,
            slot_mapping=self.slot_mapping[self.num_prefill_tokens:],
            seq_lens=None,
            seq_lens_tensor=self.seq_lens_tensor[self.num_prefills:],
            max_decode_query_len=self.max_decode_query_len,
            max_query_len=self.max_query_len,
            max_prefill_seq_len=0,
            max_decode_seq_len=self.max_decode_seq_len,
            query_start_loc=self.query_start_loc[self.num_prefills:]
            if self.query_start_loc is not None else None,
            seq_start_loc=self.seq_start_loc[self.num_prefills:]
            if self.seq_start_loc is not None else None,
            context_lens_tensor=None,
            block_tables=self.block_tables[self.num_prefills:],
            use_cuda_graph=self.use_cuda_graph,
        )
        return self._cached_decode_metadata

    def advance_step(self,
                     model_input: "ModelInputForGPUWithSamplingMetadata",
                     sampled_token_ids: Optional[torch.Tensor],
                     block_size: int,
                     num_seqs: int,
                     num_queries: int,
                     turn_prefills_into_decodes: bool = False):
        """
        Update metadata in-place to advance one decode step.
        """
        # When using cudagraph, the num_seqs is padded to the next captured
        # batch sized, but num_queries tracks the actual number of requests in
        # the batch. For --enforce-eager mode, num_seqs == num_queries
        if num_seqs != num_queries:
            assert num_seqs > num_queries
            assert self.use_cuda_graph

        if turn_prefills_into_decodes:
            # When Mutli-Step is enabled with Chunked-Prefill, prefills and
            # decodes are scheduled together. In the first step, all the
            # prefills turn into decodes. This update reflects that
            # conversion.
            assert self.num_decode_tokens + self.num_prefills == num_seqs
            self.num_decode_tokens += self.num_prefills
            self.num_prefills = 0
            self.num_prefill_tokens = 0
            self.max_prefill_seq_len = 0
            self.max_query_len = 1

            self.slot_mapping = self.slot_mapping[:num_seqs]
        else:
            assert self.seq_lens is not None
            assert self.max_decode_seq_len == max(self.seq_lens)

        assert self.num_prefills == 0
        assert self.num_prefill_tokens == 0
        assert self.num_decode_tokens == num_seqs
        assert self.slot_mapping.shape == (num_seqs, )

        assert self.seq_lens is not None
        assert len(self.seq_lens) == num_seqs
        assert self.seq_lens_tensor is not None
        assert self.seq_lens_tensor.shape == (num_seqs, )
        assert self.max_query_len == 1
        assert self.max_prefill_seq_len == 0

        assert self.query_start_loc is not None
        assert self.query_start_loc.shape == (num_queries + 1, )
        assert self.seq_start_loc is not None
        assert self.seq_start_loc.shape == (num_seqs + 1, )

        assert self.context_lens_tensor is not None
        assert self.context_lens_tensor.shape == (num_queries, )

        assert self.block_tables is not None
        assert self.block_tables.shape[0] == num_seqs

        # Update query lengths. Note that we update only queries and not seqs,
        # since tensors may be padded due to captured cuda graph batch size
        for i in range(num_queries):
            self.seq_lens[i] += 1
        self.max_decode_seq_len = max(self.seq_lens)

        ops.advance_step_flashattn(num_seqs=num_seqs,
                                   num_queries=num_queries,
                                   block_size=block_size,
                                   input_tokens=model_input.input_tokens,
                                   sampled_token_ids=sampled_token_ids,
                                   input_positions=model_input.input_positions,
                                   seq_lens=self.seq_lens_tensor,
                                   slot_mapping=self.slot_mapping,
                                   block_tables=self.block_tables)


class FlashAttentionMetadataBuilder(
        AttentionMetadataBuilder[FlashAttentionMetadata]):

    def __init__(self,
                 input_builder: "ModelInputForGPUBuilder",
                 group_id: Optional[str] = None,
                 app_attn_metadata_builder: Optional[
                     "AppAwareAttnMetadataBuilder"] = None):
        self.slot_mapping: List[int] = []
        self.prefill_seq_lens: List[int] = []
        self.context_lens: List[int] = []
        self.block_tables: List[List[int]] = []
        self.curr_seq_lens: List[int] = []
        self.num_prefills = 0
        self.num_prefill_tokens = 0
        self.num_decode_tokens = 0
        self.has_prefix_cache_hit = False

        self.input_builder = input_builder
        self.runner = input_builder.runner
        self.sliding_window = input_builder.sliding_window
        self.block_size = input_builder.block_size
        self.use_v2_block_manager = (
            input_builder.scheduler_config.use_v2_block_manager)

        self.use_per_layer_block_manager = (
            input_builder.scheduler_config.use_per_layer_block_manager)

        self.group_id = group_id
        self.app_attn_metadata_builder = app_attn_metadata_builder
        if self.use_per_layer_block_manager:
            assert self.app_attn_metadata_builder is not None
            assert self.group_id is not None

    def _add_seq_group(
            self, inter_data: "ModelInputForGPUBuilder.InterDataForSeqGroup",
            chunked_prefill_enabled: bool, prefix_cache_hit: bool):
        """Add a sequence group to the metadata. Specifically update/append
        1. context length.
        2. block table.
        3. slot mapping.
        """
        is_prompt = inter_data.is_prompt
        block_tables = inter_data.block_tables

        for (seq_id, token_len, seq_len, curr_seq_len, query_len, context_len,
             curr_sliding_window_block) in zip(
                 inter_data.seq_ids, [len(t) for t in inter_data.input_tokens],
                 inter_data.orig_seq_lens, inter_data.seq_lens,
                 inter_data.query_lens, inter_data.context_lens,
                 inter_data.curr_sliding_window_blocks):
            self.context_lens.append(context_len)

            if is_prompt:
                self.num_prefills += 1
                self.num_prefill_tokens += token_len
                self.prefill_seq_lens.append(seq_len)
            else:
                self.num_decode_tokens += query_len
                self.curr_seq_lens.append(curr_seq_len)

            # Compute block table.
            # TODO(sang): Combine chunked prefill and prefix caching by
            # only allowing multiple of block_size chunk size.
            # NOTE: This only works for oooooooxxx style attention.
            block_table = []
            if self.use_per_layer_block_manager:
                if prefix_cache_hit:
                    block_table = block_tables[seq_id][self.group_id]
                elif ((chunked_prefill_enabled or not is_prompt)
                      and block_tables is not None):
                    block_table = block_tables[seq_id][self.group_id]
                    block_table = block_tables[seq_id][self.group_id]
                block_table = [2 * x for x in block_table]
                self.block_tables.append(block_table)
            else:
                if prefix_cache_hit:
                    # NOTE(woosuk): For flash-attn, the block table should
                    # include the entries for the incoming prefill tokens.
                    block_table = block_tables[seq_id]
                elif ((chunked_prefill_enabled or not is_prompt)
                      and block_tables is not None):
                    block_table = block_tables[seq_id]
                self.block_tables.append(block_table)

            # Compute slot mapping.
            is_profile_run = is_block_tables_empty(block_tables)
            start_idx = compute_slot_mapping_start_idx(
                is_prompt, query_len, context_len, self.sliding_window,
                self.use_v2_block_manager, self.use_per_layer_block_manager)

            if is_profile_run:
                block_table_for_slot = None
            elif self.use_per_layer_block_manager:
                block_table_for_slot = inter_data.block_tables[seq_id][
                    self.group_id]
                block_table_for_slot = [2 * x for x in block_table_for_slot]
            else:
                block_table_for_slot = inter_data.block_tables[seq_id]

            compute_slot_mapping(is_profile_run, self.slot_mapping, seq_id,
                                 seq_len, context_len, start_idx,
                                 self.block_size, block_table_for_slot)

    def _get_graph_runner_block_tables(
            self, num_seqs: int,
            block_tables: List[List[int]]) -> torch.Tensor:
        # The shape of graph_block_tables is
        # [max batch size, max context len // block size].
        max_batch_size, max_blocks = self.runner.graph_block_tables.shape
        assert max_batch_size >= num_seqs

        graph_block_tables = self.runner.graph_block_tables[:num_seqs]
        for i, block_table in enumerate(block_tables):
            if block_table:
                num_blocks = len(block_table)
                if num_blocks <= max_blocks:
                    graph_block_tables[i, :num_blocks] = block_table
                else:
                    # It may be possible to have more blocks allocated due
                    # to lookahead slots of multi-step, however, they are
                    # not used anyway, so can be safely ignored.
                    graph_block_tables[
                        i, :max_blocks] = block_table[:max_blocks]

        return torch.from_numpy(graph_block_tables).to(
            device=self.runner.device, non_blocking=True)

    def build(self, seq_lens: List[int], query_lens: List[int],
              cuda_graph_pad_size: int, batch_size: int):
        """Build attention metadata with on-device tensors.

        Args:
            seq_lens: The maybe padded sequence lengths of the input sequences.
            query_lens: The query lengths of the input sequences.
            cuda_graph_pad_size: The padding size for cuda graph.
                                 -1 if cuda graph is not used.
            batch_size: The maybe padded batch size.
        """
        prefix_cache_hit = any([
            inter_data.prefix_cache_hit
            for inter_data in self.input_builder.inter_data_list
        ])
        for inter_data in self.input_builder.inter_data_list:
            self._add_seq_group(inter_data,
                                self.input_builder.chunked_prefill_enabled,
                                prefix_cache_hit)

        device = self.runner.device
        use_captured_graph = cuda_graph_pad_size != -1

        max_query_len = max(query_lens)
        decode_query_lens = query_lens[self.num_prefills:]
        if len(decode_query_lens) > 0:
            max_decode_query_len = max(decode_query_lens)
        else:
            max_decode_query_len = 1
        max_prefill_seq_len = max(self.prefill_seq_lens, default=0)
        max_decode_seq_len = max(self.curr_seq_lens, default=0)
        num_decode_tokens = self.num_decode_tokens

        num_seqs = len(seq_lens)
        if use_captured_graph:
            self.slot_mapping.extend([PAD_SLOT_ID] * cuda_graph_pad_size)
            self.block_tables.extend([] * cuda_graph_pad_size)
            num_decode_tokens = batch_size - self.num_prefill_tokens
            block_tables = self._get_graph_runner_block_tables(
                num_seqs, self.block_tables)
        else:
            block_tables = make_tensor_with_pad(
                self.block_tables,
                pad=0,
                dtype=torch.int,
                device=device,
            )
        assert max_query_len > 0, ("query_lens: {}".format(query_lens))

        assert device is not None
        context_lens_tensor = async_tensor_h2d(self.context_lens, torch.int,
                                               device, self.runner.pin_memory)
        seq_lens_tensor = async_tensor_h2d(seq_lens, torch.int, device,
                                           self.runner.pin_memory)
        query_lens_tensor = async_tensor_h2d(query_lens, torch.long, device,
                                             self.runner.pin_memory)
        slot_mapping_tensor = async_tensor_h2d(self.slot_mapping, torch.long,
                                               device, self.runner.pin_memory)
        query_start_loc = torch.zeros(query_lens_tensor.shape[0] + 1,
                                      dtype=torch.int32,
                                      device=device)
        seq_start_loc = torch.zeros(seq_lens_tensor.shape[0] + 1,
                                    dtype=torch.int32,
                                    device=device)
        torch.cumsum(seq_lens_tensor,
                     dim=0,
                     dtype=seq_start_loc.dtype,
                     out=seq_start_loc[1:])
        torch.cumsum(query_lens_tensor,
                     dim=0,
                     dtype=query_start_loc.dtype,
                     out=query_start_loc[1:])

        return FlashAttentionMetadata(
            num_prefills=self.num_prefills,
            slot_mapping=slot_mapping_tensor,
            num_prefill_tokens=self.num_prefill_tokens,
            num_decode_tokens=num_decode_tokens,
            seq_lens=seq_lens,
            seq_lens_tensor=seq_lens_tensor,
            max_query_len=max_query_len,
            max_decode_query_len=max_decode_query_len,
            max_prefill_seq_len=max_prefill_seq_len,
            max_decode_seq_len=max_decode_seq_len,
            query_start_loc=query_start_loc,
            seq_start_loc=seq_start_loc,
            context_lens_tensor=context_lens_tensor,
            block_tables=block_tables,
            use_cuda_graph=use_captured_graph,
        )


class FlashAttentionImpl(AttentionImpl):
    """
    If the input tensors contain prompt tokens, the layout is as follows:
    |<--------------- num_prefill_tokens ----------------->|	
    |<--prefill_0-->|<--prefill_1-->|...|<--prefill_N-1--->|

    Otherwise, the layout is as follows:	
    |<----------------- num_decode_tokens ------------------>|	
    |<--decode_0-->|..........|<--decode_M-1-->|<--padding-->|

    Generation tokens can contain padding when cuda-graph is used.
    Currently, prompt tokens don't contain any padding.

    The prompts might have different lengths, while the generation tokens
    always have length 1.

    If chunked prefill is enabled, prefill tokens and decode tokens can be
    batched together in a flattened 1D query.

    |<----- num_prefill_tokens ---->|<------- num_decode_tokens --------->|
    |<-prefill_0->|...|<-prefill_N-1->|<--decode_0-->|...|<--decode_M-1-->|

    Currently, cuda graph is disabled for chunked prefill, meaning there's no
    padding between prefill and decode tokens.
    """

    def __init__(
        self,
        num_heads: int,
        head_size: int,
        scale: float,
        num_kv_heads: int,
        alibi_slopes: Optional[List[float]],
        sliding_window: Optional[int],
        kv_cache_dtype: str,
        blocksparse_params: Optional[Dict[str, Any]] = None,
        logits_soft_cap: Optional[float] = None,
    ) -> None:
        if blocksparse_params is not None:
            raise ValueError(
                "FlashAttention does not support block-sparse attention.")
        self.num_heads = num_heads
        self.head_size = head_size
        self.scale = float(scale)
        self.num_kv_heads = num_kv_heads
        if alibi_slopes is not None:
            alibi_slopes = torch.tensor(alibi_slopes, dtype=torch.float32)
        self.alibi_slopes = alibi_slopes
        self.sliding_window = ((sliding_window - 1,
                                0) if sliding_window is not None else (-1, -1))
        print("sliding_window", self.sliding_window)
        self.kv_cache_dtype = kv_cache_dtype
        if logits_soft_cap is None:
            # In flash-attn, setting logits_soft_cap as 0 means no soft cap.
            logits_soft_cap = 0
        self.logits_soft_cap = logits_soft_cap

        assert self.num_heads % self.num_kv_heads == 0
        self.num_queries_per_kv = self.num_heads // self.num_kv_heads

        support_head_sizes = FlashAttentionBackend.get_supported_head_sizes()
        if head_size not in support_head_sizes:
            raise ValueError(
                f"Head size {head_size} is not supported by FlashAttention. "
                f"Supported head sizes are: {support_head_sizes}.")

    def forward(
        self,
        query: torch.Tensor,
        key: torch.Tensor,
        value: torch.Tensor,
        kv_cache: torch.Tensor,
        attn_metadata: FlashAttentionMetadata,
        k_scale: float = 1.0,
        v_scale: float = 1.0,
        attn_type: AttentionType = AttentionType.DECODER,
        layer_id: Optional[int] = None,
    ) -> torch.Tensor:
        """Forward pass with FlashAttention.

        Args:
            query: shape = [num_tokens, num_heads * head_size]
            key: shape = [num_tokens, num_kv_heads * head_size]
            value: shape = [num_tokens, num_kv_heads * head_size]
            kv_cache = [2, num_blocks, block_size, num_kv_heads, head_size]
                NOTE: kv_cache will be an empty tensor with shape [0]
                for profiling run.
            attn_metadata: Metadata for attention.
        Returns:
            shape = [num_tokens, num_heads * head_size]
        """
        if attn_type != AttentionType.DECODER:
            raise NotImplementedError("Encoder self-attention and "
                                      "encoder/decoder cross-attention "
                                      "are not implemented for "
                                      "FlashAttentionImpl")

        # NOTE(woosuk): FlashAttention does not support FP8 KV cache.
        assert k_scale == 1.0 and v_scale == 1.0, (
            "key/v_scale is not supported in FlashAttention.")

        if isinstance(kv_cache, torch.Tensor):
            if kv_cache.numel() == 0:
                key_cache, value_cache = kv_cache, kv_cache
            else:
                key_cache, value_cache = kv_cache[0], kv_cache[1]
        elif isinstance(kv_cache, (list, tuple)):
            key_cache, value_cache = kv_cache
        else:
            raise ValueError("kv_cache of type {} is not supported.".format(
                type(kv_cache)))

        output = torch.ops.vllm.unified_flash_attention(
            query,
            key,
            value,
            self.num_heads,
            self.head_size,
            self.num_kv_heads,
            key_cache,
            value_cache,
            self.kv_cache_dtype,
            k_scale,
            v_scale,
            self.scale,
            self.sliding_window,
            self.alibi_slopes,
            self.logits_soft_cap,
            layer_id,
        )

        return output


@torch.library.custom_op("vllm::unified_flash_attention",
                         mutates_args=["key_cache", "value_cache"])
def unified_flash_attention(
    query: torch.Tensor,
    key: torch.Tensor,
    value: torch.Tensor,
    num_heads: int,
    head_size: int,
    num_kv_heads: int,
    key_cache: torch.Tensor,
    value_cache: torch.Tensor,
    kv_cache_dtype: str,
    k_scale: float,
    v_scale: float,
    softmax_scale: float,
    window_size: Optional[List[int]] = None,
    alibi_slopes: Optional[torch.Tensor] = None,
    logits_soft_cap: Optional[float] = None,
    layer_id: Optional[str] = None,
) -> torch.Tensor:

    current_metadata_ctx = get_forward_context()
    assert current_metadata_ctx is not None
    if layer_id is not None:
        current_metadata = current_metadata_ctx[layer_id]
    else:
        current_metadata = current_metadata_ctx
    assert isinstance(current_metadata, FlashAttentionMetadata)
    attn_metadata: FlashAttentionMetadata = current_metadata

    num_tokens, hidden_size = query.shape
    # Reshape the query, key, and value tensors.
    query = query.view(-1, num_heads, head_size)
    key = key.view(-1, num_kv_heads, head_size)
    value = value.view(-1, num_kv_heads, head_size)

    if key_cache.numel() > 0:
        # Reshape the input keys and values and store them in the cache.
        # If kv_cache is not provided, the new key and value tensors are
        # not cached. This happens during the initial memory profiling run.
        torch.ops._C_cache_ops.reshape_and_cache_flash(
            key,
            value,
            key_cache,
            value_cache,
            attn_metadata.slot_mapping.flatten(),
            kv_cache_dtype,
            k_scale,
            v_scale,
        )

    num_prefill_tokens = attn_metadata.num_prefill_tokens
    num_decode_tokens = attn_metadata.num_decode_tokens
    assert key.shape[0] == num_prefill_tokens + num_decode_tokens, \
                f"key : {key.shape} : #prefill tokens {num_prefill_tokens} : #decode tokens {num_decode_tokens}" # noqa
    assert value.shape[0] == num_prefill_tokens + num_decode_tokens, \
                f"value : {value.shape} : #prefill toks {num_prefill_tokens} : #decode toks {num_decode_tokens}" # noqa

    # Query for decode. KV is not needed because it is already cached.
    decode_query = query[num_prefill_tokens:]
    # QKV for prefill.
    query = query[:num_prefill_tokens]
    key = key[:num_prefill_tokens]
    value = value[:num_prefill_tokens]

    assert query.shape[0] == num_prefill_tokens
    assert decode_query.shape[0] == num_decode_tokens

    prefill_output: Optional[torch.Tensor] = None
    decode_output: Optional[torch.Tensor] = None

    if prefill_meta := attn_metadata.prefill_metadata:
        # Prompt run.
        if (key_cache.numel() == 0 or prefill_meta.block_tables is None
                or prefill_meta.block_tables.numel() == 0):
            # normal attention
            # When block_tables are not filled, it means q and k are the
            # prompt, and they have the same length.
            # torch.cuda.synchronize()
            # if window_size[0] == -1:
            #     timer_self_prefill.start()
            # else:
            #     timer_window_prefill.start()
            prefill_output = flash_attn_varlen_func(
                q=query,
                k=key,
                v=value,
                cu_seqlens_q=prefill_meta.seq_start_loc,
                cu_seqlens_k=prefill_meta.seq_start_loc,
                max_seqlen_q=prefill_meta.max_prefill_seq_len,
                max_seqlen_k=prefill_meta.max_prefill_seq_len,
                softmax_scale=softmax_scale,
                causal=True,
                window_size=window_size,
                alibi_slopes=alibi_slopes,
                softcap=logits_soft_cap,
            )
            # torch.cuda.synchronize()
            # if window_size[0] == -1:
            #     t = timer_self_prefill.log()
            #     print(f"self prefill time: {t}",
            #           f"cu_seq_lens_q: {prefill_meta.seq_start_loc}",
            #           f"cu_seq_lens_k: {prefill_meta.seq_start_loc}")
            # else:
            #     t = timer_window_prefill.log()
            #     print(f"window prefill time: {t}",
            #           f"cu_seq_lens_q: {prefill_meta.seq_start_loc}",
            #           f"cu_seq_lens_k: {prefill_meta.seq_start_loc}")
        else:
            # prefix-enabled attention
            assert prefill_meta.seq_lens is not None
            max_seq_len = max(prefill_meta.seq_lens)
            # torch.cuda.synchronize()
            # if window_size[0] == -1:
            #     timer_self_cache.start()
            # else:
            #     timer_window_cache.start()
            prefill_output = flash_attn_varlen_func(  # noqa
                q=query,
                k=key_cache,
                v=value_cache,
                cu_seqlens_q=prefill_meta.query_start_loc,
                max_seqlen_q=prefill_meta.max_query_len,
                cu_seqlens_k=prefill_meta.seq_start_loc,
                max_seqlen_k=max_seq_len,
                softmax_scale=softmax_scale,
                causal=True,
                window_size=window_size,
                alibi_slopes=alibi_slopes,
                block_table=prefill_meta.block_tables,
                softcap=logits_soft_cap,
            )
            # torch.cuda.synchronize()
            # if window_size[0] == -1:
            #     t = timer_self_cache.log()
            #     print(f"self cache time: {t}",
            #           f"cu_seq_lens_q: {prefill_meta.query_start_loc}",
            #           f"cu_seq_lens_k: {prefill_meta.seq_start_loc}")
            # else:
            #     t = timer_window_cache.log()
            #     print(f"window cache time: {t}",
            #           f"cu_seq_lens_q: {prefill_meta.query_start_loc}",
            #           f"cu_seq_lens_k: {prefill_meta.seq_start_loc}")

    if decode_meta := attn_metadata.decode_metadata:
        # Decoding run.
<<<<<<< HEAD
        _, num_head, head_dim = decode_query.shape
        decode_query = decode_query.reshape(-1, decode_meta.decode_query_len,
                                            num_head, head_dim)
        # torch.cuda.synchronize()
        # if window_size[0] == -1:
        #     timer_self_decode.start()
        # else:
        #     timer_window_decode.start()
        decode_output = flash_attn_with_kvcache(
            q=decode_query,
            k_cache=key_cache,
            v_cache=value_cache,
            block_table=decode_meta.block_tables,
            cache_seqlens=decode_meta.seq_lens_tensor,
            softmax_scale=softmax_scale,
            causal=True,
            alibi_slopes=alibi_slopes,
            softcap=logits_soft_cap,
            window_size=window_size).squeeze(1)
        # torch.cuda.synchronize()
        # if window_size[0] == -1:
        #     t = timer_self_decode.log()
        #     print(f"self decode time: {t}",
        #           f"cu_seq_lens: {decode_meta.seq_lens_tensor}")
        # else:
        #     t = timer_window_decode.log()
        #     print(f"window decode time: {t}",
        #           f"cu_seq_lens: {decode_meta.seq_lens_tensor}")
=======
        # Use flash_attn_varlen_func kernel for speculative decoding
        # because different queries might have different lengths.
        assert decode_meta.max_decode_query_len is not None
        if decode_meta.max_decode_query_len > 1:
            decode_output = flash_attn_varlen_func(
                q=decode_query,
                k=key_cache,
                v=value_cache,
                cu_seqlens_q=decode_meta.query_start_loc,
                max_seqlen_q=decode_meta.max_decode_query_len,
                cu_seqlens_k=decode_meta.seq_start_loc,
                max_seqlen_k=decode_meta.max_decode_seq_len,
                softmax_scale=softmax_scale,
                causal=True,
                alibi_slopes=alibi_slopes,
                softcap=logits_soft_cap,
                block_table=decode_meta.block_tables,
            )
        else:
            # Use flash_attn_with_kvcache for normal decoding.
            decode_output = flash_attn_with_kvcache(
                q=decode_query.unsqueeze(1),
                k_cache=key_cache,
                v_cache=value_cache,
                block_table=decode_meta.block_tables,
                cache_seqlens=decode_meta.seq_lens_tensor,
                softmax_scale=softmax_scale,
                causal=True,
                alibi_slopes=alibi_slopes,
                softcap=logits_soft_cap,
            ).squeeze(1)
>>>>>>> 717a5f82

    if prefill_output is None:
        assert decode_output is not None
        return decode_output.view(num_decode_tokens, hidden_size)
    if decode_output is None:
        assert prefill_output is not None
        return prefill_output.view(num_prefill_tokens, hidden_size)

    # Chunked prefill does not work with speculative decoding.
    # Therefore, the query length for decode should be 1 in chunked prefill.
    assert decode_meta is not None
    decode_output = decode_output.squeeze(1)
    output = torch.cat([prefill_output, decode_output], dim=0)
    return output.view(num_tokens, hidden_size)


@unified_flash_attention.register_fake
def _(
    query: torch.Tensor,
    key: torch.Tensor,
    value: torch.Tensor,
    num_heads: int,
    head_size: int,
    num_kv_heads: int,
    kv_cache: torch.Tensor,
    kv_cache_dtype: str,
    k_scale: float,
    v_scale: float,
    softmax_scale: float,
    window_size: Optional[List[int]] = None,
    alibi_slopes: Optional[torch.Tensor] = None,
    logits_soft_cap: Optional[float] = None,
) -> torch.Tensor:
    return torch.empty_like(query)<|MERGE_RESOLUTION|>--- conflicted
+++ resolved
@@ -816,36 +816,6 @@
 
     if decode_meta := attn_metadata.decode_metadata:
         # Decoding run.
-<<<<<<< HEAD
-        _, num_head, head_dim = decode_query.shape
-        decode_query = decode_query.reshape(-1, decode_meta.decode_query_len,
-                                            num_head, head_dim)
-        # torch.cuda.synchronize()
-        # if window_size[0] == -1:
-        #     timer_self_decode.start()
-        # else:
-        #     timer_window_decode.start()
-        decode_output = flash_attn_with_kvcache(
-            q=decode_query,
-            k_cache=key_cache,
-            v_cache=value_cache,
-            block_table=decode_meta.block_tables,
-            cache_seqlens=decode_meta.seq_lens_tensor,
-            softmax_scale=softmax_scale,
-            causal=True,
-            alibi_slopes=alibi_slopes,
-            softcap=logits_soft_cap,
-            window_size=window_size).squeeze(1)
-        # torch.cuda.synchronize()
-        # if window_size[0] == -1:
-        #     t = timer_self_decode.log()
-        #     print(f"self decode time: {t}",
-        #           f"cu_seq_lens: {decode_meta.seq_lens_tensor}")
-        # else:
-        #     t = timer_window_decode.log()
-        #     print(f"window decode time: {t}",
-        #           f"cu_seq_lens: {decode_meta.seq_lens_tensor}")
-=======
         # Use flash_attn_varlen_func kernel for speculative decoding
         # because different queries might have different lengths.
         assert decode_meta.max_decode_query_len is not None
@@ -863,9 +833,15 @@
                 alibi_slopes=alibi_slopes,
                 softcap=logits_soft_cap,
                 block_table=decode_meta.block_tables,
+                window_size=window_size,
             )
         else:
             # Use flash_attn_with_kvcache for normal decoding.
+            # torch.cuda.synchronize()
+            # if window_size[0] == -1:
+            #     timer_self_decode.start()
+            # else:
+            #     timer_window_decode.start()
             decode_output = flash_attn_with_kvcache(
                 q=decode_query.unsqueeze(1),
                 k_cache=key_cache,
@@ -876,8 +852,16 @@
                 causal=True,
                 alibi_slopes=alibi_slopes,
                 softcap=logits_soft_cap,
-            ).squeeze(1)
->>>>>>> 717a5f82
+                window_size=window_size).squeeze(1)
+            # torch.cuda.synchronize()
+            # if window_size[0] == -1:
+            #     t = timer_self_decode.log()
+            #     print(f"self decode time: {t}",
+            #           f"cu_seq_lens: {decode_meta.seq_lens_tensor}")
+            # else:
+            #     t = timer_window_decode.log()
+            #     print(f"window decode time: {t}",
+            #           f"cu_seq_lens: {decode_meta.seq_lens_tensor}")
 
     if prefill_output is None:
         assert decode_output is not None
