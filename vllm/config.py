--- conflicted
+++ resolved
@@ -598,11 +598,7 @@
         self.swap_space_bytes = swap_space * GiB_bytes
         self.num_gpu_blocks_override = num_gpu_blocks_override
         self.cache_dtype = cache_dtype
-<<<<<<< HEAD
-=======
         self.is_attention_free = is_attention_free
-        self.sliding_window = sliding_window
->>>>>>> 717a5f82
         self.enable_prefix_caching = enable_prefix_caching
         self.cpu_offload_gb = cpu_offload_gb
         self.enable_layer_grouping = enable_layer_grouping
@@ -1085,7 +1081,6 @@
                 f"({self.num_scheduler_steps}) must be greater than or "
                 "equal to 1.")
 
-<<<<<<< HEAD
         if self.use_v2_block_manager and self.use_per_layer_block_manager:
             raise ValueError(
                 "Both use_v2_block_manager and use_per_layer_block_manager are set. "
@@ -1095,19 +1090,6 @@
             raise ValueError(
                 "Two level page is only supported with per layer block manager."
             )
-=======
-        if (not self.use_v2_block_manager \
-            and not envs.VLLM_ALLOW_DEPRECATED_BLOCK_MANAGER_V1):
-            raise ValueError(
-                "The use of BlockSpaceManagerV1 is deprecated and will "
-                "be removed in a future release. Please switch to "
-                "BlockSpaceManagerV2 by setting --use-v2-block-manager to "
-                "True. If you wish to suppress this error temporarily, "
-                "you can set the environment variable "
-                "`VLLM_ALLOW_DEPRECATED_BLOCK_MANAGER_V1=1. If your use "
-                "case is not supported in BlockSpaceManagerV2, please "
-                "file an issue with detailed information.")
->>>>>>> 717a5f82
 
     @property
     def is_multi_step(self) -> bool:
