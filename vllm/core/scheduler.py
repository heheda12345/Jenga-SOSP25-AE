import enum
import os
import random
import time
from collections import deque
from dataclasses import dataclass, field
from typing import (Callable, Deque, Dict, Iterable, List, Optional, Set,
                    Tuple, Union)

from vllm.config import CacheConfig, LoRAConfig, SchedulerConfig, ModelConfig
from vllm.core.interfaces import AllocStatus, BlockSpaceManager
from vllm.core.per_layer_block_manager import PerlayerBlockSpaceManager
from vllm.logger import init_logger
from vllm.lora.request import LoRARequest
from vllm.prompt_adapter.request import PromptAdapterRequest
from vllm.sequence import (Sequence, SequenceData, SequenceGroup,
                           SequenceGroupMetadata, SequenceGroupMetadataDelta,
                           SequenceStatus)
from vllm.utils import Device, PyObjectCache, Timer

logger = init_logger(__name__)

# Test-only. If configured, decode is preempted with
# ARTIFICIAL_PREEMPTION_PROB% probability.
ENABLE_ARTIFICIAL_PREEMPT = bool(
    os.getenv("VLLM_TEST_ENABLE_ARTIFICIAL_PREEMPT", False))  # noqa
ARTIFICIAL_PREEMPTION_PROB = 0.5
ARTIFICIAL_PREEMPTION_MAX_CNT = 500

schedule_timer = Timer()


class PreemptionMode(enum.Enum):
    """Preemption modes.

    1. Swapping: Swap out the blocks of the preempted sequences to CPU memory
    and swap them back in when the sequences are resumed.
    2. Recomputation: Discard the blocks of the preempted sequences and
    recompute them when the sequences are resumed, treating the sequences as
    new prompts.
    """
    SWAP = enum.auto()
    RECOMPUTE = enum.auto()


@dataclass
class SchedulingBudget:
    """The available slots for scheduling.

    TODO(sang): Right now, the budget is request_id-aware meaning it can ignore
    budget update from the same request_id. It is because in normal scheduling
    path, we update RUNNING num_seqs ahead of time, meaning it could be
    updated more than once when scheduling RUNNING requests. Since this won't
    happen if we only have chunked prefill scheduling, we can remove this
    feature from the API when chunked prefill is enabled by default.
    """
    token_budget: int
    max_num_seqs: int
    _request_ids_num_batched_tokens: Set[str] = field(default_factory=set)
    _request_ids_num_curr_seqs: Set[str] = field(default_factory=set)
    _num_batched_tokens: int = 0
    _num_curr_seqs: int = 0

    def can_schedule(self, *, num_new_tokens: int, num_new_seqs: int):
        assert num_new_tokens != 0
        assert num_new_seqs != 0
        return (self.num_batched_tokens + num_new_tokens <= self.token_budget
                and self.num_curr_seqs + num_new_seqs <= self.max_num_seqs)

    def remaining_token_budget(self):
        return self.token_budget - self.num_batched_tokens

    def add_num_batched_tokens(self, req_id: str, num_batched_tokens: int):
        if req_id in self._request_ids_num_batched_tokens:
            return

        self._request_ids_num_batched_tokens.add(req_id)
        self._num_batched_tokens += num_batched_tokens

    def subtract_num_batched_tokens(self, req_id: str,
                                    num_batched_tokens: int):
        if req_id in self._request_ids_num_batched_tokens:
            self._request_ids_num_batched_tokens.remove(req_id)
            self._num_batched_tokens -= num_batched_tokens

    def add_num_seqs(self, req_id: str, num_curr_seqs: int):
        if req_id in self._request_ids_num_curr_seqs:
            return

        self._request_ids_num_curr_seqs.add(req_id)
        self._num_curr_seqs += num_curr_seqs

    def subtract_num_seqs(self, req_id: str, num_curr_seqs: int):
        if req_id in self._request_ids_num_curr_seqs:
            self._request_ids_num_curr_seqs.remove(req_id)
            self._num_curr_seqs -= num_curr_seqs

    @property
    def num_batched_tokens(self):
        return self._num_batched_tokens

    @property
    def num_curr_seqs(self):
        return self._num_curr_seqs


@dataclass
class ScheduledSequenceGroup:
    # A sequence group that's scheduled.
    seq_group: SequenceGroup
    # The total chunk size (number of tokens) to process for next iteration.
    # 1 for decoding. Same as prompt tokens for prefill, but if prefill is
    # chunked, it can be smaller than that.
    token_chunk_size: int


@dataclass
class SchedulerOutputs:
    """The scheduling decision made from a scheduler."""
    # Scheduled sequence groups.
    scheduled_seq_groups: Iterable[ScheduledSequenceGroup]
    # Number of prefill groups scheduled.
    num_prefill_groups: int
    # Total number of batched tokens.
    num_batched_tokens: int
    # Blocks to swap in. List of CPU -> GPU block number.
    blocks_to_swap_in: List[Tuple[int, int]]
    # Blocks to swap out. List of GPU -> CPU block number.
    blocks_to_swap_out: List[Tuple[int, int]]
    # Blocks to copy. Source to dest block.
    blocks_to_copy: List[Tuple[int, int]]
    # Sequence groups that are going to be ignored.
    ignored_seq_groups: List[SequenceGroup]
    # The number of slots for lookahead decoding.
    num_lookahead_slots: int
    # The number of requests in the running queue
    running_queue_size: int
    preempted: int

    def __post_init__(self):
        # Swap in and swap out should never happen at the same time.
        assert not (self.blocks_to_swap_in and self.blocks_to_swap_out)

        self.num_loras: int = len(self.lora_requests)
        if self.num_loras > 0:
            self._sort_by_lora_ids()

        self.num_prompt_adapters: int = len(self.prompt_adapter_requests)

    def is_empty(self) -> bool:
        # NOTE: We do not consider the ignored sequence groups.
        return (not self.scheduled_seq_groups and not self.blocks_to_swap_in
                and not self.blocks_to_swap_out and not self.blocks_to_copy)

    def _sort_by_lora_ids(self):
        self.scheduled_seq_groups = sorted(
            self.scheduled_seq_groups,
            key=lambda g: (g.seq_group.lora_int_id, g.seq_group.request_id))

    @property
    def lora_requests(self) -> Set[LoRARequest]:
        return {
            g.seq_group.lora_request
            for g in self.scheduled_seq_groups
            if g.seq_group.lora_request is not None
        }

    @property
    def prompt_adapter_requests(self) -> Set[PromptAdapterRequest]:
        return {
            g.seq_group.prompt_adapter_request
            for g in self.scheduled_seq_groups
            if g.seq_group.prompt_adapter_request is not None
        }


@dataclass
class SchedulerRunningOutputs:
    """The requests that are scheduled from a running queue.

    Could contain prefill (prefill that's chunked) or decodes. If there's not
    enough memory, it can be preempted (for recompute) or swapped out.
    """
    # Selected sequences that are running and in a decoding phase.
    decode_seq_groups: List[ScheduledSequenceGroup]
    # Selected sequences that are running and in a prefill phase.
    # I.e., it means the prefill has been chunked.
    prefill_seq_groups: List[ScheduledSequenceGroup]
    # The preempted sequences.
    preempted: List[SequenceGroup]
    # Sequences that are swapped out.
    swapped_out: List[SequenceGroup]
    # The blocks to swap out.
    blocks_to_swap_out: List[Tuple[int, int]]
    # The blocks to copy.
    blocks_to_copy: List[Tuple[int, int]]
    # The number of slots for lookahead decoding.
    num_lookahead_slots: int

    # Optimization for fast-access to seq_group lists
    decode_seq_groups_list: List[SequenceGroup]
    prefill_seq_groups_list: List[SequenceGroup]

    @classmethod
    def create_empty(cls) -> "SchedulerRunningOutputs":
        return SchedulerRunningOutputs(
            decode_seq_groups=[],
            prefill_seq_groups=[],
            preempted=[],
            swapped_out=[],
            blocks_to_swap_out=[],
            blocks_to_copy=[],
            num_lookahead_slots=0,
            decode_seq_groups_list=[],
            prefill_seq_groups_list=[],
        )


@dataclass
class SchedulerSwappedInOutputs:
    """The requests that are scheduled from a swap queue.

    Could contain prefill (prefill that's chunked) or decodes.
    """
    # Selected sequences that are going to be swapped in and is in a
    # decoding phase.
    decode_seq_groups: List[ScheduledSequenceGroup]
    # Selected sequences that are going to be swapped in and in a prefill
    # phase. I.e., it means the prefill has been chunked.
    prefill_seq_groups: List[ScheduledSequenceGroup]
    # The blocks to swap in.
    blocks_to_swap_in: List[Tuple[int, int]]
    # The blocks to copy.
    blocks_to_copy: List[Tuple[int, int]]
    # The number of slots for lookahead decoding.
    num_lookahead_slots: int
    # Infeasible sequence groups.
    infeasible_seq_groups: List[SequenceGroup]

    @classmethod
    def create_empty(cls) -> "SchedulerSwappedInOutputs":
        return SchedulerSwappedInOutputs(
            decode_seq_groups=[],
            prefill_seq_groups=[],
            blocks_to_swap_in=[],
            blocks_to_copy=[],
            num_lookahead_slots=0,
            infeasible_seq_groups=[],
        )


@dataclass
class SchedulerPrefillOutputs:
    """The requests that are scheduled from a waiting queue.

    Could contain a fresh prefill requests or preempted requests that need
    to be recomputed from scratch.
    """
    # Selected sequences for prefill.
    seq_groups: List[ScheduledSequenceGroup]
    # Ignored sequence groups.
    ignored_seq_groups: List[SequenceGroup]
    num_lookahead_slots: int

    @classmethod
    def create_empty(cls) -> "SchedulerPrefillOutputs":
        return SchedulerPrefillOutputs(
            seq_groups=[],
            ignored_seq_groups=[],
            num_lookahead_slots=0,
        )


def seq_group_metadata_builder():
    return SequenceGroupMetadata(request_id="",
                                 is_prompt=False,
                                 seq_data={},
                                 sampling_params=None,
                                 block_tables={})


def scheduler_running_outputs_builder():
    return SchedulerRunningOutputs(decode_seq_groups=[],
                                   prefill_seq_groups=[],
                                   preempted=[],
                                   swapped_out=[],
                                   blocks_to_swap_out=[],
                                   blocks_to_copy=[],
                                   num_lookahead_slots=0,
                                   prefill_seq_groups_list=[],
                                   decode_seq_groups_list=[])


def scheduled_seq_group_builder():
    return ScheduledSequenceGroup(SequenceGroup("", [], -1),
                                  token_chunk_size=0)
    # return ScheduledSequenceGroup(seq_group=None, token_chunk_size=0)


class Scheduler:

    def __init__(
        self,
        scheduler_config: SchedulerConfig,
        cache_config: CacheConfig,
        lora_config: Optional[LoRAConfig],
        model_config: ModelConfig,
        custom_block_manager: Optional[BlockSpaceManager],
        pipeline_parallel_size: int = 1,
        output_proc_callback: Optional[Callable] = None,
    ) -> None:
        self.scheduler_config = scheduler_config
        self.cache_config = cache_config
        # Note for LoRA scheduling: the current policy is extremely
        # simple and NOT fair. It can lead to starvation of some
        # LoRAs. This should be improved in the future.
        self.lora_config = lora_config

        version = "v1"
        if self.scheduler_config.use_v2_block_manager:
            version = "v2"
<<<<<<< HEAD
        if self.scheduler_config.use_per_layer_block_manager:
            version = "v3"
        if self.scheduler_config.embedding_mode:
            version = "embedding"
=======
        if (self.scheduler_config.embedding_mode
                or self.cache_config.is_attention_free):
            version = "placeholder"
>>>>>>> 717a5f82

        BlockSpaceManagerImpl = BlockSpaceManager.get_block_space_manager_class(
            version)

        # Create the block space manager.
        if version == "v3":
            assert custom_block_manager is not None
            assert BlockSpaceManagerImpl == PerlayerBlockSpaceManager
            self.block_manager = PerlayerBlockSpaceManager(
                custom_block_manager=custom_block_manager)
        else:
            num_gpu_blocks = cache_config.num_gpu_blocks
            if num_gpu_blocks:
                num_gpu_blocks //= pipeline_parallel_size

            num_cpu_blocks = cache_config.num_cpu_blocks
            if num_cpu_blocks:
                num_cpu_blocks //= pipeline_parallel_size

            self.block_manager = BlockSpaceManagerImpl(
                block_size=self.cache_config.block_size,
                num_gpu_blocks=num_gpu_blocks,
                num_cpu_blocks=num_cpu_blocks,
                enable_caching=self.cache_config.enable_prefix_caching)

        # Sequence groups in the WAITING state.
        # Contain new prefill or preempted requests.
        self.waiting: Deque[SequenceGroup] = deque()
        # Sequence groups in the RUNNING state.
        # Contain decode requests.
        self.running: Deque[SequenceGroup] = deque()
        # Sequence groups in the SWAPPED state.
        # Contain decode requests that are swapped out.
        self.swapped: Deque[SequenceGroup] = deque()
        # Sequence groups finished requests ids since last step iteration.
        # It lets the model know that any state associated with these requests
        # can and must be released after the current step.
        # This is used to evict the finished requests from the Mamba cache.
        self._finished_requests_ids: List[str] = list()
        # Time at previous scheduling step
        self.prev_time = 0.0
        # Did we schedule a prompt at previous step?
        self.prev_prompt = False
        # Latency of the last prompt step
        self.last_prompt_latency = 0.0
        # preemption mode, RECOMPUTE or SWAP
        self.user_specified_preemption_mode = scheduler_config.preemption_mode

        # The following field is test-only. It is used to inject artificial
        # preemption.
        self.enable_artificial_preemption = ENABLE_ARTIFICIAL_PREEMPT
        self.artificial_preempt_cnt = (ARTIFICIAL_PREEMPTION_MAX_CNT
                                       if self.enable_artificial_preemption
                                       else 0)
        self.num_cumulative_preemption: int = 0

        # Used to cache python objects
        self._seq_group_metadata_cache: List[PyObjectCache] = []
        self._scheduler_running_outputs_cache: List[PyObjectCache] = []
        self._scheduled_seq_group_cache: List[PyObjectCache] = []

        # For async output processing, we need to swap cache buffers between
        # iterations. I.e. since the output processing is lagged one step,
        # we cannot reuse the cached objects immediately when the schedule()
        # is called again, but only when schedule() is called the second time.
        self.output_proc_callback = output_proc_callback
        self.use_async_output_proc = self.output_proc_callback is not None
        self.num_cache_iters = 2 if self.use_async_output_proc else 1

        self.cache_id = 0
        for i in range(self.num_cache_iters):
            self._seq_group_metadata_cache.append(
                PyObjectCache(seq_group_metadata_builder))
            self._scheduler_running_outputs_cache.append(
                PyObjectCache(scheduler_running_outputs_builder))
            self._scheduled_seq_group_cache.append(
                PyObjectCache(scheduled_seq_group_builder))

        # For async postprocessor, the extra decode run cannot be done
        # when the request reaches max_model_len. In this case, the request
        # will be stopped during schedule() call and added to this stop list
        # for processing and deallocation by the free_finished_seq_groups()
        self._async_stopped: List[SequenceGroup] = []
        self._cache_hit_tokens: Dict[int, int] = {}  # {block_id: num_tokens}

    @property
    def next_cache_id(self):
        return (self.cache_id + 1) % self.num_cache_iters

    @property
    def lora_enabled(self) -> bool:
        return bool(self.lora_config)

    @property
    def num_decoding_tokens_per_seq(self) -> int:
        """The number of new tokens."""
        return 1

    def add_seq_group(self, seq_group: SequenceGroup) -> None:
        # Add sequence groups to the waiting queue.
        self.waiting.append(seq_group)

    def _add_seq_group_to_running(self, seq_group: SequenceGroup) -> None:
        # Add sequence groups to the running queue.
        # Only for testing purposes.
        self.running.append(seq_group)

    def _add_seq_group_to_swapped(self, seq_group: SequenceGroup) -> None:
        # Add sequence groups to the swapped queue.
        # Only for testing purposes.
        self.swapped.append(seq_group)

    def abort_seq_group(self, request_id: Union[str, Iterable[str]]) -> None:
        """Aborts a sequence group with the given ID.

        Check if the sequence group with the given ID
            is present in any of the state queue.
        If present, remove the sequence group from the state queue.
            Also, if any of the sequences in the sequence group is not finished,
                free the sequence with status `FINISHED_ABORTED`.
        Otherwise, do nothing.

        Args:
            request_id: The ID(s) of the sequence group to abort.
        """
        if isinstance(request_id, str):
            request_id = (request_id, )
        request_ids = set(request_id)
        for state_queue in [self.waiting, self.running, self.swapped]:
            aborted_groups: List[SequenceGroup] = []
            for seq_group in state_queue:
                if not request_ids:
                    # Using 'break' here may add two extra iterations,
                    # but is acceptable to reduce complexity.
                    break
                if seq_group.request_id in request_ids:
                    # Appending aborted group into pending list.
                    aborted_groups.append(seq_group)
                    request_ids.remove(seq_group.request_id)
            for aborted_group in aborted_groups:
                # Remove the sequence group from the state queue.
                state_queue.remove(aborted_group)
                # Remove the aborted request from the Mamba cache.
                self._finished_requests_ids.append(aborted_group.request_id)
                for seq in aborted_group.get_seqs():
                    if seq.is_finished():
                        continue
                    seq.status = SequenceStatus.FINISHED_ABORTED
                    self.free_seq(seq)

                self._free_seq_group_cross_attn_blocks(aborted_group)

    def _free_seq_group_cross_attn_blocks(
        self,
        seq_group: SequenceGroup,
    ) -> None:
        """
        Free a sequence group from a cross-attention block table.
        Has no effect on decoder-only models.
        """
        if seq_group.is_encoder_decoder():
            self.block_manager.free_cross(seq_group)

    def has_unfinished_seqs(self) -> bool:
        return len(self.waiting) != 0 or len(self.running) != 0 or len(
            self.swapped) != 0

    def get_prefix_cache_hit_rate(self, device: Device) -> float:
        return self.block_manager.get_prefix_cache_hit_rate(device)

    def get_num_unfinished_seq_groups(self) -> int:
        return len(self.waiting) + len(self.running) + len(self.swapped)

    def get_and_reset_finished_requests_ids(self) -> List[str]:
        """Flushes the list of request ids of previously finished seq_groups."""
        finished_requests_ids = self._finished_requests_ids
        self._finished_requests_ids = list()
        return finished_requests_ids

    def _schedule_running(
        self,
        budget: SchedulingBudget,
        curr_loras: Optional[Set[int]],
        enable_chunking: bool = False,
    ) -> SchedulerRunningOutputs:
        """Schedule sequence groups that are running.

        Running queue should include decode and chunked prefill requests.

        Args:
            budget: The scheduling budget. The argument is in-place updated
                when any decodes are preempted.
            curr_loras: Currently batched lora request ids. The argument is
                in-place updated when any decodes are preempted.
            enable_chunking: If True, seq group can be chunked and only a
                chunked number of tokens are scheduled  if
                `budget.num_batched_tokens` has not enough capacity to schedule
                all tokens.
    
        Returns:
            SchedulerRunningOutputs.
        """
        ret: SchedulerRunningOutputs = \
            self._scheduler_running_outputs_cache[self.cache_id].get_object()
        ret.blocks_to_swap_out.clear()
        ret.blocks_to_copy.clear()
        ret.decode_seq_groups.clear()
        ret.prefill_seq_groups.clear()
        ret.preempted.clear()
        ret.swapped_out.clear()

        ret.num_lookahead_slots = self._get_num_lookahead_slots(
            is_prefill=False, enable_chunking=enable_chunking)

        ret.decode_seq_groups_list.clear()
        ret.prefill_seq_groups_list.clear()

        # Blocks that need to be swapped or copied before model execution.
        blocks_to_swap_out: List[Tuple[int, int]] = ret.blocks_to_swap_out
        blocks_to_copy: List[Tuple[int, int]] = ret.blocks_to_copy

        decode_seq_groups: List[ScheduledSequenceGroup] = ret.decode_seq_groups
        prefill_seq_groups: List[
            ScheduledSequenceGroup] = ret.prefill_seq_groups
        preempted: List[SequenceGroup] = ret.preempted
        swapped_out: List[SequenceGroup] = ret.swapped_out

        running_queue = self.running
        assert len(self._async_stopped) == 0
        while running_queue:
            seq_group = running_queue[0]
            num_running_tokens = self._get_num_new_tokens(
                seq_group, SequenceStatus.RUNNING, enable_chunking, budget)

            if num_running_tokens == 0:
                # No budget => Stop
                break

            running_queue.popleft()

            # With async postprocessor, an extra decode run is done
            # to process the final tokens. The check below avoids this extra
            # decode run when the model max len is reached, in order to avoid
            # a memory overflow.
            if self.use_async_output_proc and seq_group.seqs[0].get_len(
            ) > self.scheduler_config.max_model_len:
                self._async_stopped.append(seq_group)
                continue

            # NOTE(woosuk): Preemption happens only when there is no available
            # slot to keep all the sequence groups in the RUNNING state.
            while not self._can_append_slots(seq_group, enable_chunking):
                budget.subtract_num_batched_tokens(seq_group.request_id,
                                                   num_running_tokens)
                num_running_seqs = seq_group.get_max_num_running_seqs()
                budget.subtract_num_seqs(seq_group.request_id,
                                         num_running_seqs)

                if (curr_loras is not None and seq_group.lora_int_id > 0
                        and seq_group.lora_int_id in curr_loras):
                    curr_loras.remove(seq_group.lora_int_id)

                # Determine victim sequence
                cont_loop = True
                if running_queue:
                    # Preempt the lowest-priority sequence group.
                    victim_seq_group = running_queue.pop()
                else:
                    # No other sequence group can be preempted.
                    # Preempt the current sequence group.
                    # Note: This is also where we stop this loop
                    # (since there is nothing else to preempt)
                    victim_seq_group = seq_group
                    cont_loop = False

                # With async postprocessor, before preempting a sequence
                # we need to ensure it has no pending async postprocessor
                do_preempt = True
                if self.use_async_output_proc:
                    assert self.output_proc_callback is not None
                    self.output_proc_callback(
                        request_id=victim_seq_group.request_id)

                    # It may be that the async pending "victim_seq_group"
                    # becomes finished, in which case we simply free it.
                    if victim_seq_group.is_finished():
                        self._free_finished_seq_group(victim_seq_group)
                        do_preempt = False

                # Do preemption
                if do_preempt:
                    preempted_mode = self._preempt(victim_seq_group,
                                                   blocks_to_swap_out)
                    if preempted_mode == PreemptionMode.RECOMPUTE:
                        preempted.append(victim_seq_group)
                    else:
                        swapped_out.append(victim_seq_group)

                if not cont_loop:
                    break
            else:
                self._append_slots(seq_group, blocks_to_copy, enable_chunking)
                is_prefill = seq_group.is_prefill()

                scheduled_seq_group: ScheduledSequenceGroup = \
                    self._scheduled_seq_group_cache[self.cache_id].get_object()
                scheduled_seq_group.seq_group = seq_group
                if is_prefill:
                    scheduled_seq_group.token_chunk_size = num_running_tokens
                    prefill_seq_groups.append(scheduled_seq_group)
                    ret.prefill_seq_groups_list.append(seq_group)
                else:
                    scheduled_seq_group.token_chunk_size = 1
                    decode_seq_groups.append(scheduled_seq_group)
                    ret.decode_seq_groups_list.append(seq_group)

                budget.add_num_batched_tokens(seq_group.request_id,
                                              num_running_tokens)
                # OPTIMIZATION:  Note that get_max_num_running_seqs is
                # expensive. For the default scheduling chase where
                # enable_chunking is False, num_seqs are updated before running
                # this method, so we don't have to update it again here.
                if enable_chunking:
                    num_running_seqs = seq_group.get_max_num_running_seqs()
                    budget.add_num_seqs(seq_group.request_id, num_running_seqs)
                if curr_loras is not None and seq_group.lora_int_id > 0:
                    curr_loras.add(seq_group.lora_int_id)

        self._scheduler_running_outputs_cache[self.next_cache_id].reset()
        self._scheduled_seq_group_cache[self.next_cache_id].reset()

        return ret

    def _schedule_swapped(
        self,
        budget: SchedulingBudget,
        curr_loras: Optional[Set[int]],
        enable_chunking: bool = False,
    ) -> SchedulerSwappedInOutputs:
        """Schedule sequence groups that are swapped out.

        It schedules swapped requests as long as it fits `budget` and
        curr_loras <= max_lora from the scheduling config. The input arguments
        `budget` and `curr_loras` are updated based on scheduled seq_groups.

        Args:
            budget: The scheduling budget. The argument is in-place updated
                when any requests are swapped in.
            curr_loras: Currently batched lora request ids. The argument is
                in-place updated when any requests are swapped in.
            enable_chunking: If True, seq group can be chunked and only a
                chunked number of tokens are scheduled  if
                `budget.num_batched_tokens` has not enough capacity to schedule
                all tokens.

        Returns:
            SchedulerSwappedInOutputs.
        """
        # Blocks that need to be swapped or copied before model execution.
        blocks_to_swap_in: List[Tuple[int, int]] = []
        blocks_to_copy: List[Tuple[int, int]] = []
        decode_seq_groups: List[ScheduledSequenceGroup] = []
        prefill_seq_groups: List[ScheduledSequenceGroup] = []
        infeasible_seq_groups: List[SequenceGroup] = []

        swapped_queue = self.swapped

        leftover_swapped: Deque[SequenceGroup] = deque()
        while swapped_queue:
            seq_group = swapped_queue[0]

            # If the sequence group cannot be swapped in, stop.
            is_prefill = seq_group.is_prefill()
            alloc_status = self.block_manager.can_swap_in(
                seq_group,
                self._get_num_lookahead_slots(is_prefill, enable_chunking))
            if alloc_status == AllocStatus.LATER:
                break
            elif alloc_status == AllocStatus.NEVER:
                logger.warning(
                    "Failing the request %s because there's not enough kv "
                    "cache blocks to run the entire sequence.",
                    seq_group.request_id)
                for seq in seq_group.get_seqs():
                    seq.status = SequenceStatus.FINISHED_IGNORED
                infeasible_seq_groups.append(seq_group)
                swapped_queue.popleft()
                continue

            lora_int_id = 0
            if self.lora_enabled:
                lora_int_id = seq_group.lora_int_id
                assert curr_loras is not None
                assert self.lora_config is not None
                if (lora_int_id > 0 and (lora_int_id not in curr_loras)
                        and len(curr_loras) >= self.lora_config.max_loras):
                    # We don't have a space for another LoRA, so
                    # we ignore this request for now.
                    leftover_swapped.appendleft(seq_group)
                    swapped_queue.popleft()
                    continue

            # The total number of sequences in the RUNNING state should not
            # exceed the maximum number of sequences.
            num_new_seqs = seq_group.get_max_num_running_seqs()
            num_new_tokens = self._get_num_new_tokens(seq_group,
                                                      SequenceStatus.SWAPPED,
                                                      enable_chunking, budget)

            if (num_new_tokens == 0
                    or not budget.can_schedule(num_new_tokens=num_new_tokens,
                                               num_new_seqs=num_new_seqs)):
                break

            if lora_int_id > 0 and curr_loras is not None:
                curr_loras.add(lora_int_id)
            swapped_queue.popleft()
            self._swap_in(seq_group, blocks_to_swap_in)
            self._append_slots(seq_group, blocks_to_copy, enable_chunking)
            is_prefill = seq_group.is_prefill()
            if is_prefill:
                prefill_seq_groups.append(
                    ScheduledSequenceGroup(seq_group,
                                           token_chunk_size=num_new_tokens))
            else:
                decode_seq_groups.append(
                    ScheduledSequenceGroup(seq_group, token_chunk_size=1))
            budget.add_num_batched_tokens(seq_group.request_id, num_new_tokens)
            budget.add_num_seqs(seq_group.request_id, num_new_seqs)

        swapped_queue.extendleft(leftover_swapped)

        return SchedulerSwappedInOutputs(
            decode_seq_groups=decode_seq_groups,
            prefill_seq_groups=prefill_seq_groups,
            blocks_to_swap_in=blocks_to_swap_in,
            blocks_to_copy=blocks_to_copy,
            num_lookahead_slots=self._get_num_lookahead_slots(
                is_prefill=False, enable_chunking=enable_chunking),
            infeasible_seq_groups=infeasible_seq_groups,
        )

    def _get_prompt_limit(self, seq_group: SequenceGroup) -> int:
        if self.scheduler_config.chunked_prefill_enabled and \
                not self.scheduler_config.is_multi_step:
            prompt_limit = self.scheduler_config.max_model_len
        else:
            prompt_limit = min(self.scheduler_config.max_model_len,
                               self.scheduler_config.max_num_batched_tokens)

        # Model is fine tuned with long context. Return the fine tuned max_len.
        if (seq_group.lora_request
                and seq_group.lora_request.long_lora_max_len):
            assert prompt_limit <= seq_group.lora_request.long_lora_max_len
            return seq_group.lora_request.long_lora_max_len
        else:
            return prompt_limit

    def _get_priority(self,
                      seq_group: SequenceGroup) -> Tuple[Optional[int], float]:
        """ Get the priority of the sequence group.
        Highest preference to user-defined priority, followed by arrival time.
        Args:
            seq_group: The sequence group input.
        Returns:
            The priority of the sequence group.
        """
        return seq_group.priority, seq_group.arrival_time

    def _schedule_priority_preemption(
        self,
        budget: SchedulingBudget,
    ) -> int:
        """Sorts waiting and running queue. Also, force preempt requests
        from the running queue if their priority is lower.
        Priority-based preemption is used with the priority policy.
        Args:
            budget: The scheduling budget. The argument is in-place updated
                when any requests are scheduled.
        Returns:
            A count of priority-based preemptions.
        """

        waiting_queue = self.waiting

        running_queue = deque(sorted(self.running, key=self._get_priority))

        blocks_to_swap_out: List[Tuple[int, int]] = []
        force_preemption_count = 0

        if waiting_queue:
            seq_group = waiting_queue.popleft()
            num_new_seqs = seq_group.get_max_num_running_seqs()
            num_new_tokens = self._get_num_new_tokens(seq_group,
                                                      SequenceStatus.WAITING,
                                                      False, budget)

            #Only preempt if priority inversion exists
            while running_queue and self._get_priority(
                    running_queue[-1]) > self._get_priority(seq_group):
                #Only preempt if waiting sequence cannot be allocated
                can_allocate = self.block_manager.can_allocate(seq_group)
                if (num_new_tokens and can_allocate == AllocStatus.OK
                        and budget.can_schedule(num_new_tokens=num_new_tokens,
                                                num_new_seqs=num_new_seqs)):
                    break

                #Adjust budget to remove the victim sequence group
                vseq_group = running_queue.pop()
                num_running_tokens = self._get_num_new_tokens(
                    vseq_group, SequenceStatus.RUNNING, False, budget)
                budget.subtract_num_batched_tokens(vseq_group.request_id,
                                                   num_running_tokens)
                num_running_seqs = vseq_group.get_max_num_running_seqs()
                budget.subtract_num_seqs(vseq_group.request_id,
                                         num_running_seqs)

                #Preempt out the victim sequence group
                self._preempt(vseq_group, blocks_to_swap_out,
                              PreemptionMode.RECOMPUTE)
                waiting_queue.appendleft(vseq_group)
                force_preemption_count += 1
            #Put the sequence back into the waiting queue
            waiting_queue.appendleft(seq_group)

        waiting_queue = deque(sorted(waiting_queue, key=self._get_priority))

        self.waiting = waiting_queue
        self.running = running_queue
        return force_preemption_count

    def _schedule_prefills(
        self,
        budget: SchedulingBudget,
        curr_loras: Optional[Set[int]],
        enable_chunking: bool = False,
    ) -> SchedulerPrefillOutputs:
        """Schedule sequence groups that are in prefill stage.

        Note that the current scheduler treats PREEMPTED_FOR_RECOMPUTE
        as a new prefill (that starts from beginning -> most recently generated
        tokens).

        It schedules waiting requests as long as it fits `budget` and
        curr_loras <= max_lora from the scheduling config. The input arguments
        `budget` and `curr_loras` are updated based on scheduled seq_groups.

        Args:
            budget: The scheduling budget. The argument is in-place updated
                when any requests are scheduled.
            curr_loras: Currently batched lora request ids. The argument is
                in-place updated when any requests are scheduled.
            enable_chunking: If True, seq group can be chunked and only a
                chunked number of tokens are scheduled  if
                `budget.num_batched_tokens` has not enough capacity to schedule
                all tokens.

        Returns:
            SchedulerPrefillOutputs.
        """
        ignored_seq_groups: List[SequenceGroup] = []
        seq_groups: List[ScheduledSequenceGroup] = []

        waiting_queue = self.waiting

        leftover_waiting_sequences: Deque[SequenceGroup] = deque()
        while self._passed_delay(time.time()) and waiting_queue:
            seq_group = waiting_queue[0]

            waiting_seqs = seq_group.get_seqs(status=SequenceStatus.WAITING)
            assert len(waiting_seqs) == 1, (
                "Waiting sequence group should have only one prompt "
                "sequence.")
            num_new_tokens = self._get_num_new_tokens(seq_group,
                                                      SequenceStatus.WAITING,
                                                      enable_chunking, budget)
            if not enable_chunking:
                num_prompt_tokens = waiting_seqs[0].get_len()
                assert num_new_tokens == num_prompt_tokens

            prompt_limit = self._get_prompt_limit(seq_group)
            if num_new_tokens > prompt_limit:
                logger.warning(
                    "Input prompt (%d tokens) is too long"
                    " and exceeds limit of %d", num_new_tokens, prompt_limit)
                for seq in waiting_seqs:
                    seq.status = SequenceStatus.FINISHED_IGNORED
                ignored_seq_groups.append(seq_group)
                waiting_queue.popleft()
                continue

            num_lookahead_slots: int = 0
            if self.scheduler_config.is_multi_step and enable_chunking:
                num_lookahead_slots = self._get_num_lookahead_slots(
                    True, enable_chunking)

            # If the sequence group cannot be allocated, stop.
            can_allocate = self.block_manager.can_allocate(
                seq_group, num_lookahead_slots=num_lookahead_slots)
            if can_allocate == AllocStatus.LATER:
                break
            elif can_allocate == AllocStatus.NEVER:
                logger.warning(
                    "Input prompt (%d tokens) + lookahead slots (%d) is "
                    "too long and exceeds the capacity of block_manager",
                    num_new_tokens, num_lookahead_slots)
                for seq in waiting_seqs:
                    seq.status = SequenceStatus.FINISHED_IGNORED
                ignored_seq_groups.append(seq_group)
                waiting_queue.popleft()
                continue

            lora_int_id = 0
            if self.lora_enabled:
                lora_int_id = seq_group.lora_int_id
                assert curr_loras is not None
                assert self.lora_config is not None
                if (self.lora_enabled and lora_int_id > 0
                        and lora_int_id not in curr_loras
                        and len(curr_loras) >= self.lora_config.max_loras):
                    # We don't have a space for another LoRA, so
                    # we ignore this request for now.
                    leftover_waiting_sequences.appendleft(seq_group)
                    waiting_queue.popleft()
                    continue

            num_new_seqs = seq_group.get_max_num_running_seqs()
            if (num_new_tokens == 0
                    or not budget.can_schedule(num_new_tokens=num_new_tokens,
                                               num_new_seqs=num_new_seqs)):
                break

            # Can schedule this request.
            if curr_loras is not None and lora_int_id > 0:
                curr_loras.add(lora_int_id)
            waiting_queue.popleft()
            self._allocate_and_set_running(seq_group)

            if enable_chunking and self.scheduler_config.is_multi_step:
                blocks_to_copy: List[Tuple[int, int]] = []
                # init_multi_step_from_lookahead_slots happens in append_slots
                self._append_slots(seq_group, blocks_to_copy, enable_chunking)
                # This assert will trip when a copy-on-write happens. This is
                # not a concern as the very first sequence-group block
                # allocation happens above. Still, we have the assert to
                # catch any edge-cases.
                assert not blocks_to_copy
            else:
                seq_group.init_multi_step_from_lookahead_slots(
                    num_lookahead_slots,
                    num_scheduler_steps=self.scheduler_config.
                    num_scheduler_steps,
                    is_multi_step=self.scheduler_config.is_multi_step,
                    enable_chunking=enable_chunking)

            seq_groups.append(
                ScheduledSequenceGroup(seq_group=seq_group,
                                       token_chunk_size=num_new_tokens))
            budget.add_num_batched_tokens(seq_group.request_id, num_new_tokens)
            budget.add_num_seqs(seq_group.request_id, num_new_seqs)

        # Queue requests that couldn't be scheduled.
        waiting_queue.extendleft(leftover_waiting_sequences)
        if len(seq_groups) > 0:
            self.prev_prompt = True

        return SchedulerPrefillOutputs(
            seq_groups=seq_groups,
            ignored_seq_groups=ignored_seq_groups,
            num_lookahead_slots=self._get_num_lookahead_slots(
                is_prefill=True, enable_chunking=enable_chunking))

    def _schedule_default(self) -> SchedulerOutputs:
        """Schedule queued requests.
        
        The current policy is designed to optimize the throughput. First,
        it batches as many prefill requests as possible. And it schedules
        decodes. If there's a pressure on GPU memory, decode requests can
        be swapped or preempted.
        """
        # Include running requests to the budget.
        budget = SchedulingBudget(
            token_budget=self.scheduler_config.max_num_batched_tokens,
            max_num_seqs=self.scheduler_config.max_num_seqs,
        )
        # Make sure we include num running seqs before scheduling prefill,
        # so that we don't schedule beyond max_num_seqs for prefill.
        for seq_group in self.running:
            budget.add_num_seqs(seq_group.request_id,
                                seq_group.get_max_num_running_seqs())
        curr_loras = set(
            seq_group.lora_int_id for seq_group in self.running
            if seq_group.lora_int_id > 0) if self.lora_enabled else None

        prefills = SchedulerPrefillOutputs.create_empty()
        running_scheduled = SchedulerRunningOutputs.create_empty()
        swapped_in = SchedulerSwappedInOutputs.create_empty()

        # If any requests are swapped, prioritized swapped requests.
        if not self.swapped:
            prefills = self._schedule_prefills(budget,
                                               curr_loras,
                                               enable_chunking=False)

        if len(prefills.seq_groups
               ) == 0 and self.scheduler_config.policy == "priority":
            self._schedule_priority_preemption(budget)

        # Don't schedule decodes if prefills are scheduled.
        # NOTE: If `_schedule_prefills` doesn't enable chunking, self.running
        # only contains decode requests, not chunked prefills.
        if len(prefills.seq_groups) == 0:
            running_scheduled = self._schedule_running(budget,
                                                       curr_loras,
                                                       enable_chunking=False)

            # If any sequence group is preempted, do not swap in any sequence
            # group. because it means there's no slot for new running requests.
            if len(running_scheduled.preempted) + len(
                    running_scheduled.swapped_out) == 0:
                swapped_in = self._schedule_swapped(budget, curr_loras)

        assert (budget.num_batched_tokens <=
                self.scheduler_config.max_num_batched_tokens)
        assert budget.num_curr_seqs <= self.scheduler_config.max_num_seqs

        # Update waiting requests.
        self.waiting.extendleft(running_scheduled.preempted)
        # Update new running requests.
        if len(prefills.seq_groups) > 0:
            self.running.extend([s.seq_group for s in prefills.seq_groups])

        self.running.extend(running_scheduled.decode_seq_groups_list)

        if len(swapped_in.decode_seq_groups) > 0:
            self.running.extend(
                [s.seq_group for s in swapped_in.decode_seq_groups])

        # Update swapped requests.
        self.swapped.extend(running_scheduled.swapped_out)
        preempted = (len(running_scheduled.preempted) +
                     len(running_scheduled.swapped_out))

        # There should be no prefill from running queue because this policy
        # doesn't allow chunked prefills.
        assert len(running_scheduled.prefill_seq_groups) == 0
        assert len(swapped_in.prefill_seq_groups) == 0

        # Merge lists
        num_prefill_groups = len(prefills.seq_groups)
        if num_prefill_groups > 0:
            scheduled_seq_groups = prefills.seq_groups
            scheduled_seq_groups.extend(running_scheduled.decode_seq_groups)
        else:
            scheduled_seq_groups = running_scheduled.decode_seq_groups
        scheduled_seq_groups.extend(swapped_in.decode_seq_groups)
        # logger.info(
        #     "step: num_prefill_groups: %d, total_num_groups: %d, num_batched_tokens: %d",
        #     num_prefill_groups, len(scheduled_seq_groups),
        #     budget.num_batched_tokens)

        blocks_to_copy = running_scheduled.blocks_to_copy
        blocks_to_copy.extend(swapped_in.blocks_to_copy)

        ignored_seq_groups = prefills.ignored_seq_groups
        ignored_seq_groups.extend(swapped_in.infeasible_seq_groups)

        return SchedulerOutputs(
            scheduled_seq_groups=scheduled_seq_groups,
            num_prefill_groups=num_prefill_groups,
            num_batched_tokens=budget.num_batched_tokens,
            blocks_to_swap_in=swapped_in.blocks_to_swap_in,
            blocks_to_swap_out=running_scheduled.blocks_to_swap_out,
            blocks_to_copy=blocks_to_copy,
            ignored_seq_groups=ignored_seq_groups,
            num_lookahead_slots=running_scheduled.num_lookahead_slots,
            running_queue_size=len(self.running),
            preempted=preempted,
        )

    def _schedule_chunked_prefill(self) -> SchedulerOutputs:
        """Schedule queued requests.
        
        Chunked prefill allows to chunk prefill requests, batch them together
        with decode requests. This policy 1. schedule as many decoding requests
        as possible. 2. schedule chunked prefill requests that are not
        finished. 3. schedule swapped request. 4. schedule new prefill
        requests.

        The policy can sustain the high GPU utilization because it can put
        prefill and decodes requests to the same batch, while it improves
        inter token latency because decodes requests don't need to be blocked
        by prefill requests.
        """
        budget = SchedulingBudget(
            token_budget=self.scheduler_config.max_num_batched_tokens,
            max_num_seqs=self.scheduler_config.max_num_seqs,
        )
        curr_loras: Set[int] = set()

        prefills = SchedulerPrefillOutputs.create_empty()
        swapped_in = SchedulerSwappedInOutputs.create_empty()

        # Decoding should be always scheduled first by fcfs.
        running_scheduled = self._schedule_running(budget,
                                                   curr_loras,
                                                   enable_chunking=True)

        # Schedule swapped out requests.
        # If preemption happens, it means we don't have space for swap-in.
        if len(running_scheduled.preempted) + len(
                running_scheduled.swapped_out) == 0:
            swapped_in = self._schedule_swapped(budget, curr_loras)

        # Schedule new prefills.
        prefills = self._schedule_prefills(budget,
                                           curr_loras,
                                           enable_chunking=True)

        assert (budget.num_batched_tokens <=
                self.scheduler_config.max_num_batched_tokens)
        assert budget.num_curr_seqs <= self.scheduler_config.max_num_seqs

        # Update waiting requests.
        self.waiting.extendleft(running_scheduled.preempted)

        # Update new running requests.
        # By default, vLLM scheduler prioritizes prefills.
        # Once chunked prefill is enabled,
        # the policy is changed to prioritize decode requests.
        self.running.extend(
            [s.seq_group for s in swapped_in.decode_seq_groups])
        self.running.extend(
            [s.seq_group for s in swapped_in.prefill_seq_groups])
        self.running.extend(
            [s.seq_group for s in running_scheduled.decode_seq_groups])
        self.running.extend(
            [s.seq_group for s in running_scheduled.prefill_seq_groups])
        self.running.extend([s.seq_group for s in prefills.seq_groups])

        # Update swapped requests.
        self.swapped.extend(running_scheduled.swapped_out)
        return SchedulerOutputs(
            scheduled_seq_groups=(prefills.seq_groups +
                                  running_scheduled.prefill_seq_groups +
                                  swapped_in.prefill_seq_groups +
                                  running_scheduled.decode_seq_groups +
                                  swapped_in.decode_seq_groups),
            num_prefill_groups=(len(prefills.seq_groups) +
                                len(swapped_in.prefill_seq_groups) +
                                len(running_scheduled.prefill_seq_groups)),
            num_batched_tokens=budget.num_batched_tokens,
            blocks_to_swap_in=swapped_in.blocks_to_swap_in,
            blocks_to_swap_out=running_scheduled.blocks_to_swap_out,
            blocks_to_copy=running_scheduled.blocks_to_copy +
            swapped_in.blocks_to_copy,
            ignored_seq_groups=prefills.ignored_seq_groups +
            swapped_in.infeasible_seq_groups,
            num_lookahead_slots=running_scheduled.num_lookahead_slots,
            running_queue_size=len(self.running),
            preempted=(len(running_scheduled.preempted) +
                       len(running_scheduled.swapped_out)),
        )

    def _schedule(self) -> SchedulerOutputs:
        """Schedule queued requests."""
        if self.scheduler_config.chunked_prefill_enabled:
            return self._schedule_chunked_prefill()
        else:
            return self._schedule_default()

    def _can_append_slots(self, seq_group: SequenceGroup,
                          enable_chunking: bool) -> bool:
        """Determine whether or not we have enough space in the KV cache to
        continue generation of the sequence group.
        """
        # It is True only for testing case to trigger artificial preemption.
        if (self.enable_artificial_preemption
                and random.uniform(0, 1) < ARTIFICIAL_PREEMPTION_PROB
                and self.artificial_preempt_cnt > 0):
            self.artificial_preempt_cnt -= 1
            return False

        is_prefill = seq_group.is_prefill()
        num_lookahead_slots = self._get_num_lookahead_slots(
            is_prefill, enable_chunking)

        if is_prefill and num_lookahead_slots > 0:
            # Appending prefill slots only happens multi-step and
            # chunked-prefill are enabled together.
            assert self.scheduler_config.is_multi_step and enable_chunking

        return self.block_manager.can_append_slots(
            seq_group=seq_group, num_lookahead_slots=num_lookahead_slots)

    def _allow_async_output_proc(self, seq_group: SequenceGroup) -> bool:
        # async_output_proc is allowed only when we have a single sequence
        # in the sequence group
        no_single_seq = seq_group.sampling_params is None or (
            seq_group.sampling_params.n == 1)
        return no_single_seq

    def schedule(
            self
    ) -> Tuple[List[SequenceGroupMetadata], SchedulerOutputs, bool]:
        # Schedule sequence groups.
        # This function call changes the internal states of the scheduler
        # such as self.running, self.swapped, and self.waiting.
        scheduler_start_time = time.perf_counter()

        # Call free_skipped_blocks here instead of in append_slots. So it can be freed after prefill, and preserve space for other prefills.
        for seq_group in self.running:
            self.block_manager.free_skipped_blocks(seq_group.seqs[0])
        scheduler_outputs: SchedulerOutputs = self._schedule()
        scheduler_raw_end_time = time.perf_counter()
        now = self.block_manager.custom_block_manager._last_access_blocks_tracker.next_time(
        )

        if not self.cache_config.enable_prefix_caching:
            common_computed_block_nums = []

        allow_async_output_proc: bool = self.use_async_output_proc

        # Create input data structures.
        seq_group_metadata_list: List[SequenceGroupMetadata] = []
        for i, scheduled_seq_group in enumerate(
                scheduler_outputs.scheduled_seq_groups):
            seq_group_metadata_builder_start_time = time.perf_counter()
            seq_group = scheduled_seq_group.seq_group
            token_chunk_size = scheduled_seq_group.token_chunk_size
            seq_group.maybe_set_first_scheduled_time(now)

            seq_group_metadata = self._seq_group_metadata_cache[
                self.cache_id].get_object()
            seq_group_metadata.seq_data.clear()
            seq_group_metadata.block_tables.clear()

            # seq_id -> SequenceData
            seq_data: Dict[int, SequenceData] = {}
            # seq_id -> physical block numbers
            block_tables: Dict[int, List[int]] = {}

            if seq_group.is_encoder_decoder():
                # Encoder associated with SequenceGroup
                encoder_seq = seq_group.get_encoder_seq()
                assert encoder_seq is not None
                encoder_seq_data = encoder_seq.data
                # Block table for cross-attention
                # Also managed at SequenceGroup level
                cross_block_table = self.block_manager.get_cross_block_table(
                    seq_group)
            else:
                encoder_seq_data = None
                cross_block_table = None

            for seq in seq_group.get_seqs(status=SequenceStatus.RUNNING):
                seq_id = seq.seq_id
                seq_data[seq_id] = seq.data
                block_tables[
                    seq_id] = self.block_manager.get_block_table_for_exec(seq)
                self.block_manager.access_all_blocks_in_seq(seq, now)

            if self.cache_config.enable_prefix_caching:
                common_computed_block_nums = (
                    self.block_manager.get_common_computed_block_ids(
                        seq_group.get_seqs(status=SequenceStatus.RUNNING)))
                seq_id = seq_group.get_seqs(
                    status=SequenceStatus.RUNNING)[0].seq_id
                hit_tokens = common_computed_block_nums.computed_tokens
                if seq_id in self._cache_hit_tokens:
                    self._cache_hit_tokens[seq_id] = max(
                        hit_tokens, self._cache_hit_tokens[seq_id])
                else:
                    self._cache_hit_tokens[seq_id] = hit_tokens
                # print("common_computed_block_nums", common_computed_block_nums)

            do_sample = True
            is_prompt = seq_group.is_prefill()
            # We should send the metadata to workers when the first prefill
            # is sent. Subsequent requests could be chunked prefill or decode.
            is_first_prefill = False
            if is_prompt:
                seqs = seq_group.get_seqs()
                # Prefill has only 1 sequence.
                assert len(seqs) == 1
                num_computed_tokens = seqs[0].data.get_num_computed_tokens()
                is_first_prefill = num_computed_tokens == 0
                # In the next iteration, all prompt tokens are not computed.
                # It means the prefill is chunked, and we don't need sampling.
                # NOTE: We use get_len instead of get_prompt_len because when
                # a sequence is preempted, prefill includes previous generated
                # output tokens.
                if (token_chunk_size + num_computed_tokens <
                        seqs[0].data.get_len()):
                    do_sample = False

            # It assumes the scheduled_seq_groups is ordered by
            # prefill < decoding.
            if is_first_prefill or not self.scheduler_config.send_delta_data:
                seq_group_metadata = SequenceGroupMetadata(
                    request_id=seq_group.request_id,
                    is_prompt=is_prompt,
                    seq_data=seq_data,
                    sampling_params=seq_group.sampling_params,
                    block_tables=block_tables,
                    do_sample=do_sample,
                    pooling_params=seq_group.pooling_params,
                    token_chunk_size=token_chunk_size,
                    lora_request=seq_group.lora_request,
                    computed_block_nums=common_computed_block_nums,
                    encoder_seq_data=encoder_seq_data,
                    cross_block_table=cross_block_table,
                    state=seq_group.state,
                    # `multi_modal_data` will only be present for the 1st comm
                    # between engine and worker.
                    # the subsequent comms can still use delta, but
                    # `multi_modal_data` will be None.
                    multi_modal_data=seq_group.multi_modal_data
                    if scheduler_outputs.num_prefill_groups > 0 else None,
                    mm_processor_kwargs=seq_group.mm_processor_kwargs,
                    prompt_adapter_request=seq_group.prompt_adapter_request,
                )
            else:
                # When SPMD mode is enabled, we only send delta data except for
                # the first request to reduce serialization cost.
                seq_data_delta = {}
                for id, data in seq_data.items():
                    seq_data_delta[id] = data.get_delta_and_reset()
                seq_group_metadata = SequenceGroupMetadataDelta(
                    seq_data_delta,
                    seq_group.request_id,
                    block_tables,
                    is_prompt,
                    do_sample=do_sample,
                    token_chunk_size=token_chunk_size,
                    computed_block_nums=common_computed_block_nums,
                )
            seq_group_metadata_list.append(seq_group_metadata)

            if allow_async_output_proc:
                allow_async_output_proc = self._allow_async_output_proc(
                    seq_group)
            seq_group_metadata_builder_end_time = time.perf_counter()
            if seq_group.metrics is not None:
                if seq_group.metrics.schedule_meta_time is not None:
                    seq_group.metrics.schedule_meta_time += (
                        seq_group_metadata_builder_end_time -
                        seq_group_metadata_builder_start_time)
                else:
                    seq_group.metrics.schedule_meta_time = (
                        seq_group_metadata_builder_end_time -
                        seq_group_metadata_builder_start_time)

        # Now that the batch has been created, we can assume all blocks in the
        # batch will have been computed before the next scheduling invocation.
        # This is because the engine assumes that a failure in model execution
        # will crash the vLLM instance / will not retry.
        for scheduled_seq_group in scheduler_outputs.scheduled_seq_groups:
            self.block_manager.mark_blocks_as_computed(
                scheduled_seq_group.seq_group,
                scheduled_seq_group.token_chunk_size)

        self._seq_group_metadata_cache[self.next_cache_id].reset()

        if self.scheduler_config.use_per_layer_block_manager and self.cache_config.enable_prefix_caching:
            self.block_manager.custom_block_manager.confirm_all_remove()

        scheduler_time = time.perf_counter() - scheduler_start_time
        # Add this to scheduler time to all the sequences that are currently
        # running. This will help estimate if the scheduler is a significant
        # component in the e2e latency.
        for seq_group in self.running:
            if seq_group is not None and seq_group.metrics is not None:
                if seq_group.metrics.scheduler_time is not None:
                    seq_group.metrics.scheduler_time += scheduler_time
                else:
                    seq_group.metrics.scheduler_time = scheduler_time
                if seq_group.metrics.scheduler_raw_time is not None:
                    seq_group.metrics.scheduler_raw_time += (
                        scheduler_raw_end_time - scheduler_start_time)
                else:
                    seq_group.metrics.scheduler_raw_time = (
                        scheduler_raw_end_time - scheduler_start_time)
                break

        # Move to next cache (if exists)
        self.cache_id = self.next_cache_id

        # Return results
        return (seq_group_metadata_list, scheduler_outputs,
                allow_async_output_proc)

    def fork_seq(self, parent_seq: Sequence, child_seq: Sequence) -> None:
        self.block_manager.fork(parent_seq, child_seq)

    def free_seq(self, seq: Sequence) -> None:
        """Free a sequence from a block table."""
        self.block_manager.free(seq)

    def _free_finished_seqs(self, seq_group: SequenceGroup) -> None:
        """Free finished seqs in a sequence group."""
        for seq in seq_group.get_seqs():
            if seq.is_finished():
                self.free_seq(seq)
                print("free seq", seq.seq_id)

    def _free_finished_seq_group(self, seq_group: SequenceGroup) -> None:
        if seq_group.is_finished():
            # Free cross-attention block table, if it exists
            self._free_seq_group_cross_attn_blocks(seq_group)

            # Add the finished requests to the finished requests list.
            # This list will be used to update the Mamba cache in the
            # next step.
            self._finished_requests_ids.append(seq_group.request_id)

        # Free finished seqs
        self._free_finished_seqs(seq_group)

    def free_finished_seq_groups(self) -> None:
        remaining: Deque[SequenceGroup] = deque()
        for seq_group in self.running:
            self._free_finished_seq_group(seq_group)
            if not seq_group.is_finished():
                remaining.append(seq_group)

        self.running = remaining

        # Handle async stopped sequence groups
        # (ones that reached max model len)
        if self._async_stopped:
            for seq_group in self._async_stopped:
                self._free_seq_group_cross_attn_blocks(seq_group)
                self._finished_requests_ids.append(seq_group.request_id)

                # Free finished seqs
                self._free_finished_seqs(seq_group)

            self._async_stopped.clear()

    def _allocate_and_set_running(self, seq_group: SequenceGroup) -> None:
        self.block_manager.allocate(seq_group)
        for seq in seq_group.get_seqs(status=SequenceStatus.WAITING):
            seq.status = SequenceStatus.RUNNING
            print("allocate seq", seq.seq_id)

    def _append_slots(self,
                      seq_group: SequenceGroup,
                      blocks_to_copy: List[Tuple[int, int]],
                      enable_chunking: bool = False) -> None:
        """Appends new slots to the sequences in the given sequence group.

        Args:
            seq_group (SequenceGroup): The sequence group containing the
                sequences to append slots to.
            blocks_to_copy (List[Tuple[int, int]]): A list of tuple of two
                ints, the first int is the source block index, and the second
                int is the destination block index. This list is updated with
                the new source and destination block indices for the appended
                slots.
            enable_chunking (bool): True if chunked prefill is enabled.
        """
        is_prefill: bool = seq_group.is_prefill()
        num_lookahead_slots: int = self._get_num_lookahead_slots(
            is_prefill, enable_chunking)

        seq_group.init_multi_step_from_lookahead_slots(
            num_lookahead_slots,
            num_scheduler_steps=self.scheduler_config.num_scheduler_steps,
            is_multi_step=self.scheduler_config.is_multi_step,
            enable_chunking=enable_chunking)

        seq_status: Optional[SequenceStatus] = SequenceStatus.RUNNING
        if self.scheduler_config.is_multi_step and enable_chunking:
            # In multi-step chunked-prefill any sequence type can have
            # slots appended.
            seq_status = None

        for seq in seq_group.get_seqs(status=seq_status):
            cows = self.block_manager.append_slots(seq, num_lookahead_slots)
            if len(cows) > 0:
                blocks_to_copy.extend(cows)

    def _preempt(
        self,
        seq_group: SequenceGroup,
        blocks_to_swap_out: List[Tuple[int, int]],
        preemption_mode: Optional[PreemptionMode] = None,
    ) -> PreemptionMode:
        # If preemption mode is not specified, we determine the mode as follows:
        # We use recomputation by default since it incurs lower overhead than
        # swapping. However, when the sequence group has multiple sequences
        # (e.g., beam search), recomputation is not currently supported. In
        # such a case, we use swapping instead.
        # FIXME(woosuk): This makes our scheduling policy a bit bizarre.
        # As swapped sequences are prioritized over waiting sequences,
        # sequence groups with multiple sequences are implicitly prioritized
        # over sequence groups with a single sequence.
        # TODO(woosuk): Support recomputation for sequence groups with multiple
        # sequences. This may require a more sophisticated CUDA kernel.
        if self.user_specified_preemption_mode is None:
            if seq_group.get_max_num_running_seqs() == 1:
                preemption_mode = PreemptionMode.RECOMPUTE
            else:
                preemption_mode = PreemptionMode.SWAP

        elif self.user_specified_preemption_mode == "swap":
            preemption_mode = PreemptionMode.SWAP
        else:
            preemption_mode = PreemptionMode.RECOMPUTE

        if self.num_cumulative_preemption % 1 == 0:
            logger.warning(
                "Sequence group %s is preempted by %s mode because there is "
                "not enough KV cache space. This can affect the end-to-end "
                "performance. Increase gpu_memory_utilization or "
                "tensor_parallel_size to provide more KV cache memory. "
                "total_num_cumulative_preemption=%d", seq_group.request_id,
                preemption_mode, self.num_cumulative_preemption + 1)
        self.num_cumulative_preemption += 1

        if preemption_mode == PreemptionMode.RECOMPUTE:
            self._preempt_by_recompute(seq_group)
        elif preemption_mode == PreemptionMode.SWAP:
            self._preempt_by_swap(seq_group, blocks_to_swap_out)
        else:
            raise AssertionError("Invalid preemption mode.")
        return preemption_mode

    def _preempt_by_recompute(
        self,
        seq_group: SequenceGroup,
    ) -> None:
        seqs = seq_group.get_seqs(status=SequenceStatus.RUNNING)
        assert len(seqs) == 1
        for seq in seqs:
            seq.status = SequenceStatus.WAITING
            self.free_seq(seq)
            seq.reset_state_for_recompute()

    def _preempt_by_swap(
        self,
        seq_group: SequenceGroup,
        blocks_to_swap_out: List[Tuple[int, int]],
    ) -> None:
        self._swap_out(seq_group, blocks_to_swap_out)

    def _swap_in(
        self,
        seq_group: SequenceGroup,
        blocks_to_swap_in: List[Tuple[int, int]],
    ) -> None:
        mapping = self.block_manager.swap_in(seq_group)
        blocks_to_swap_in.extend(mapping)
        for seq in seq_group.get_seqs(status=SequenceStatus.SWAPPED):
            seq.status = SequenceStatus.RUNNING

    def _swap_out(
        self,
        seq_group: SequenceGroup,
        blocks_to_swap_out: List[Tuple[int, int]],
    ) -> None:
        if not self.block_manager.can_swap_out(seq_group):
            # FIXME(woosuk): Abort the sequence group instead of aborting the
            # entire engine.
            raise RuntimeError(
                "Aborted due to the lack of CPU swap space. Please increase "
                "the swap space to avoid this error.")
        mapping = self.block_manager.swap_out(seq_group)
        blocks_to_swap_out.extend(mapping)
        for seq in seq_group.get_seqs(status=SequenceStatus.RUNNING):
            seq.status = SequenceStatus.SWAPPED

    def _passed_delay(self, now: float) -> bool:
        if self.prev_prompt:
            self.last_prompt_latency = now - self.prev_time
        self.prev_time, self.prev_prompt = now, False
        # Delay scheduling prompts to let waiting queue fill up
        if self.scheduler_config.delay_factor > 0 and self.waiting:
            earliest_arrival_time = min(
                [e.metrics.arrival_time for e in self.waiting])
            passed_delay = (
                (now - earliest_arrival_time) >
                (self.scheduler_config.delay_factor * self.last_prompt_latency)
                or not self.running)
        else:
            passed_delay = True
        return passed_delay

    def _get_num_lookahead_slots(self, is_prefill: bool,
                                 enable_chunking: bool) -> int:
        """The number of slots to allocate per sequence per step, beyond known
        token ids. Speculative decoding uses these slots to store KV activations
        of tokens which may or may not be accepted.

        Speculative decoding does not yet support prefill, so we do not perform
        lookahead allocation for prefill.

        When chunking is enabled with multi-step, we allocate lookahead slots
        for the prefills for when the prefills turn into decodes in the first
        step.
        """
        if is_prefill:
            if self.scheduler_config.is_multi_step and enable_chunking:
                # num_lookahead_slots was introduced in the context of decodes,
                # in Speculative Decoding.
                # When the num_scheduler_steps is 8, say, then the
                # num_lookahead_slots is 7. Meaning, we are doing a 1-step of
                # decode anyways and we wish to do 7 more.
                #
                # "lookaheads" for prefills, is introduced in support for
                # Chunked-Prefill in Multi-Step.
                return self.scheduler_config.num_lookahead_slots + 1
            else:
                return 0

        return self.scheduler_config.num_lookahead_slots

    def _get_num_new_tokens(self, seq_group: SequenceGroup,
                            status: SequenceStatus, enable_chunking: bool,
                            budget: SchedulingBudget) -> int:
        """Get the next new tokens to compute for a given sequence group
            that's in a given `status`.

        The API could chunk the number of tokens to compute based on `budget`
        if `enable_chunking` is True. If a sequence group has multiple
        sequences (e.g., running beam search), it means it is in decoding
        phase, so chunking doesn't happen.

        Returns 0 if the new token cannot be computed due to token budget.
        """
        num_new_tokens = 0
        seqs = seq_group.get_seqs(status=status)
        for seq in seqs:
            num_new_tokens += seq.get_num_new_tokens()
        assert num_new_tokens > 0
        # Chunk if a running request cannot fit in the given budget.
        # If number of seq > 1, it means it is doing beam search
        # in a decode phase. Do not chunk.
        if enable_chunking and len(seqs) == 1:
            remaining_token_budget = budget.remaining_token_budget()
            if self.scheduler_config.is_multi_step:
                # The current multi-step + chunked prefill capability does
                # not actually support chunking prompts.
                #
                # Therefore, `num_new_tokens` is computed in the same fashion
                # for both multi-step+chunked-prefill &
                # multi-step+chunked-prefill+APC
                #
                # Prompts with more tokens than the current remaining budget
                # are postponed to future scheduler steps
                if num_new_tokens > self._get_prompt_limit(seq_group):
                    # If the seq_group is in prompt-stage, pass the
                    # num_new_tokens as-is so the caller can ignore
                    # the sequence.
                    pass
                else:
                    num_new_tokens = 0 \
                        if num_new_tokens > remaining_token_budget \
                        else num_new_tokens
            elif self.cache_config.enable_prefix_caching:
                # When prefix caching is enabled, we always allocate
                # the number of new tokens that is dividable by the block
                # size to avoid partial block matching.
                block_size = self.cache_config.block_size
                remainder = budget.token_budget % block_size
                if remainder != 0:
                    raise ValueError("When enabling chunked prefill and "
                                     "prefix caching, max_num_batched_tokens "
                                     "(chunk size) must be dividable by "
                                     "block size, but got chunk_size "
                                     f"({budget.token_budget}) % block_size "
                                     f"({block_size}) = {remainder}")
                if remaining_token_budget < num_new_tokens:
                    num_new_tokens = (remaining_token_budget //
                                      block_size) * block_size
            else:
                num_new_tokens = min(num_new_tokens, remaining_token_budget)
        return num_new_tokens<|MERGE_RESOLUTION|>--- conflicted
+++ resolved
@@ -319,16 +319,11 @@
         version = "v1"
         if self.scheduler_config.use_v2_block_manager:
             version = "v2"
-<<<<<<< HEAD
         if self.scheduler_config.use_per_layer_block_manager:
             version = "v3"
-        if self.scheduler_config.embedding_mode:
-            version = "embedding"
-=======
         if (self.scheduler_config.embedding_mode
                 or self.cache_config.is_attention_free):
             version = "placeholder"
->>>>>>> 717a5f82
 
         BlockSpaceManagerImpl = BlockSpaceManager.get_block_space_manager_class(
             version)
