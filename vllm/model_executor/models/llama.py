# coding=utf-8
# Adapted from
# https://github.com/huggingface/transformers/blob/v4.28.0/src/transformers/models/llama/modeling_llama.py
# Copyright 2023 The vLLM team.
# Copyright 2022 EleutherAI and the HuggingFace Inc. team. All rights reserved.
#
# This code is based on EleutherAI's GPT-NeoX library and the GPT-NeoX
# and OPT implementations in this library. It has been modified from its
# original forms to accommodate minor architectural differences compared
# to GPT-NeoX and OPT used by the Meta AI team that trained the model.
#
# Licensed under the Apache License, Version 2.0 (the "License");
# you may not use this file except in compliance with the License.
# You may obtain a copy of the License at
#
#     http://www.apache.org/licenses/LICENSE-2.0
#
# Unless required by applicable law or agreed to in writing, software
# distributed under the License is distributed on an "AS IS" BASIS,
# WITHOUT WARRANTIES OR CONDITIONS OF ANY KIND, either express or implied.
# See the License for the specific language governing permissions and
# limitations under the License.
"""Inference-only LLaMA model compatible with HuggingFace weights."""
from typing import Any, Dict, Iterable, List, Optional, Tuple, Union

import torch
from torch import nn
from transformers import LlamaConfig

from vllm.attention import Attention, AttentionMetadata
<<<<<<< HEAD
from vllm.config import CacheConfig, LoRAConfig, ModelConfig, ParallelConfig
from vllm.core.block_v3.custom_block import SelfAttentionManager, SlidingWindowManager
from vllm.core.block_v3.registry import BLOCK_MANAGER_REGISTRY
=======
from vllm.compilation.decorators import support_torch_compile
from vllm.config import CacheConfig, LoRAConfig
>>>>>>> 717a5f82
from vllm.distributed import (get_pp_group, get_tensor_model_parallel_rank,
                              get_tensor_model_parallel_world_size)
from vllm.model_executor.layers.activation import SiluAndMul
from vllm.model_executor.layers.layernorm import RMSNorm
from vllm.model_executor.layers.linear import (MergedColumnParallelLinear,
                                               QKVParallelLinear,
                                               RowParallelLinear)
from vllm.model_executor.layers.logits_processor import LogitsProcessor
from vllm.model_executor.layers.quantization import QuantizationConfig
from vllm.model_executor.layers.quantization.compressed_tensors.utils import (
    get_compressed_tensors_cache_scale)
from vllm.model_executor.layers.rotary_embedding import get_rope
from vllm.model_executor.layers.sampler import Sampler, SamplerOutput
from vllm.model_executor.layers.vocab_parallel_embedding import (
    DEFAULT_VOCAB_PADDING_SIZE, ParallelLMHead, VocabParallelEmbedding)
from vllm.model_executor.model_loader.weight_utils import (
    default_weight_loader, kv_cache_scales_loader, maybe_remap_kv_scale_name)
from vllm.model_executor.sampling_metadata import SamplingMetadata
from vllm.sequence import IntermediateTensors
from vllm.utils import is_hip

from .interfaces import SupportsLoRA, SupportsPP
from .utils import (AutoWeightsLoader, PPMissingLayer, is_pp_missing_parameter,
                    make_empty_intermediate_tensors_factory, make_layers)


# TEST code, to be removed later
def custom_block_manager_for_llama(model_config: ModelConfig,
                                   cache_config: CacheConfig,
                                   parallel_config: ParallelConfig):
    custom_managers = {}
    if hasattr(model_config.hf_config, '_sliding_window'):
        sliding_window = model_config.hf_config._sliding_window
        if isinstance(sliding_window, int):
            sliding_window = [sliding_window
                              ] * model_config.get_num_layers(parallel_config)
        elif isinstance(sliding_window, list):
            assert model_config.get_num_layers(parallel_config) % len(
                sliding_window) == 0
            sliding_window = sliding_window * (
                model_config.get_num_layers(parallel_config) //
                len(sliding_window))
    else:
        sliding_window = [None] * model_config.get_num_layers(parallel_config)
    for i in range(model_config.get_num_layers(parallel_config)):
        if sliding_window[i] is None:
            custom_managers[str(i)] = SelfAttentionManager(
                model_config, parallel_config, cache_config.cache_dtype,
                cache_config.block_size)
        else:
            custom_managers[str(i)] = SlidingWindowManager(
                model_config, parallel_config, cache_config.cache_dtype,
                cache_config.block_size, sliding_window[i])
    return custom_managers


class LlamaMLP(nn.Module):

    def __init__(
        self,
        hidden_size: int,
        intermediate_size: int,
        hidden_act: str,
        quant_config: Optional[QuantizationConfig] = None,
        bias: bool = False,
        prefix: str = "",
    ) -> None:
        super().__init__()
        self.gate_up_proj = MergedColumnParallelLinear(
            input_size=hidden_size,
            output_sizes=[intermediate_size] * 2,
            bias=bias,
            quant_config=quant_config,
            prefix=f"{prefix}.gate_up_proj",
        )
        self.down_proj = RowParallelLinear(
            input_size=intermediate_size,
            output_size=hidden_size,
            bias=bias,
            quant_config=quant_config,
            prefix=f"{prefix}.down_proj",
        )
        if hidden_act != "silu":
            raise ValueError(f"Unsupported activation: {hidden_act}. "
                             "Only silu is supported for now.")
        self.act_fn = SiluAndMul()

    def forward(self, x):
        gate_up, _ = self.gate_up_proj(x)
        x = self.act_fn(gate_up)
        x, _ = self.down_proj(x)
        return x


class LlamaAttention(nn.Module):

    def __init__(
        self,
        config: LlamaConfig,
        hidden_size: int,
        num_heads: int,
        num_kv_heads: int,
        rope_theta: float = 10000,
        rope_scaling: Optional[Dict[str, Any]] = None,
        max_position_embeddings: int = 8192,
        quant_config: Optional[QuantizationConfig] = None,
        bias: bool = False,
        cache_config: Optional[CacheConfig] = None,
        sliding_window: Optional[int] = None,
        prefix: str = "",
    ) -> None:
        super().__init__()
        self.hidden_size = hidden_size
        tp_size = get_tensor_model_parallel_world_size()
        self.total_num_heads = num_heads
        assert self.total_num_heads % tp_size == 0
        self.num_heads = self.total_num_heads // tp_size
        self.total_num_kv_heads = num_kv_heads
        if self.total_num_kv_heads >= tp_size:
            # Number of KV heads is greater than TP size, so we partition
            # the KV heads across multiple tensor parallel GPUs.
            assert self.total_num_kv_heads % tp_size == 0
        else:
            # Number of KV heads is less than TP size, so we replicate
            # the KV heads across multiple tensor parallel GPUs.
            assert tp_size % self.total_num_kv_heads == 0
        self.num_kv_heads = max(1, self.total_num_kv_heads // tp_size)
        # MistralConfig has an optional head_dim introduced by Mistral-Nemo
        self.head_dim = getattr(config, "head_dim",
                                self.hidden_size // self.total_num_heads)
        self.q_size = self.num_heads * self.head_dim
        self.kv_size = self.num_kv_heads * self.head_dim
        self.scaling = self.head_dim**-0.5
        self.rope_theta = rope_theta
        self.max_position_embeddings = max_position_embeddings

        self.qkv_proj = QKVParallelLinear(
            hidden_size=hidden_size,
            head_size=self.head_dim,
            total_num_heads=self.total_num_heads,
            total_num_kv_heads=self.total_num_kv_heads,
            bias=bias,
            quant_config=quant_config,
            prefix=f"{prefix}.qkv_proj",
        )

        self.o_proj = RowParallelLinear(
            input_size=self.total_num_heads * self.head_dim,
            output_size=hidden_size,
            bias=bias,
            quant_config=quant_config,
            prefix=f"{prefix}.o_proj",
        )

        is_neox_style = True
        if quant_config is not None and quant_config.get_name() == "gguf":
            is_neox_style = False

        self.rotary_emb = get_rope(
            self.head_dim,
            rotary_dim=self.head_dim,
            max_position=max_position_embeddings,
            base=rope_theta,
            rope_scaling=rope_scaling,
            is_neox_style=is_neox_style,
        )
        self.attn = Attention(
            self.num_heads,
            self.head_dim,
            self.scaling,
            sliding_window_size=sliding_window,
            num_kv_heads=self.num_kv_heads,
            cache_config=cache_config,
            quant_config=quant_config,
        )

    def forward(
        self,
        positions: torch.Tensor,
        hidden_states: torch.Tensor,
        kv_cache: torch.Tensor,
        attn_metadata: AttentionMetadata,
        layer_id: str,
    ) -> torch.Tensor:
        qkv, _ = self.qkv_proj(hidden_states)
        q, k, v = qkv.split([self.q_size, self.kv_size, self.kv_size], dim=-1)
        q, k = self.rotary_emb(positions, q, k)
        attn_output = self.attn(q,
                                k,
                                v,
                                kv_cache,
                                attn_metadata,
                                layer_id=layer_id)
        output, _ = self.o_proj(attn_output)
        return output


class LlamaDecoderLayer(nn.Module):

    def __init__(
        self,
        config: LlamaConfig,
        cache_config: Optional[CacheConfig] = None,
        quant_config: Optional[QuantizationConfig] = None,
        prefix: str = "",
    ) -> None:
        super().__init__()
        self.hidden_size = config.hidden_size
        rope_theta = getattr(config, "rope_theta", 10000)
        rope_scaling = getattr(config, "rope_scaling", None)
        if rope_scaling is not None and getattr(
                config, "original_max_position_embeddings", None):
            rope_scaling["original_max_position_embeddings"] = (
                config.original_max_position_embeddings)
        max_position_embeddings = getattr(config, "max_position_embeddings",
                                          8192)
        # Support abacusai/Smaug-72B-v0.1 with attention_bias
        # Support internlm/internlm-7b with bias
        attention_bias = getattr(config, "attention_bias", False) or getattr(
            config, "bias", False)

        sliding_window = None
        if hasattr(config, "_sliding_window"):
            layer_id = int(prefix.split('.')[-1])
            if isinstance(config._sliding_window, list):
                sliding_window = config._sliding_window[layer_id % len(
                    config._sliding_window)]
                print(f"Sliding window of layer {layer_id}: {sliding_window}")
            elif isinstance(config._sliding_window, int):
                sliding_window = config._sliding_window
                print(f"Sliding window of layer {layer_id}: {sliding_window}")
        if sliding_window is None:
            sliding_window = -1
        self.self_attn = LlamaAttention(
            config=config,
            hidden_size=self.hidden_size,
            num_heads=config.num_attention_heads,
            num_kv_heads=getattr(config, "num_key_value_heads",
                                 config.num_attention_heads),
            rope_theta=rope_theta,
            rope_scaling=rope_scaling,
            max_position_embeddings=max_position_embeddings,
            quant_config=quant_config,
            bias=attention_bias,
            cache_config=cache_config,
            sliding_window=sliding_window,
            prefix=f"{prefix}.self_attn",
        )
        self.mlp = LlamaMLP(
            hidden_size=self.hidden_size,
            intermediate_size=config.intermediate_size,
            hidden_act=config.hidden_act,
            quant_config=quant_config,
            bias=getattr(config, "mlp_bias", False),
            prefix=f"{prefix}.mlp",
        )
        self.input_layernorm = RMSNorm(config.hidden_size,
                                       eps=config.rms_norm_eps)
        self.post_attention_layernorm = RMSNorm(config.hidden_size,
                                                eps=config.rms_norm_eps)

    def forward(
        self,
        positions: torch.Tensor,
        hidden_states: torch.Tensor,
        kv_cache: torch.Tensor,
        attn_metadata: AttentionMetadata,
        residual: Optional[torch.Tensor],
        layer_id: str,
    ) -> Tuple[torch.Tensor, torch.Tensor]:
        # Self Attention
        if residual is None:
            residual = hidden_states
            hidden_states = self.input_layernorm(hidden_states)
        else:
            hidden_states, residual = self.input_layernorm(
                hidden_states, residual)
        hidden_states = self.self_attn(positions=positions,
                                       hidden_states=hidden_states,
                                       kv_cache=kv_cache,
                                       attn_metadata=attn_metadata,
                                       layer_id=layer_id)

        # Fully Connected
        hidden_states, residual = self.post_attention_layernorm(
            hidden_states, residual)
        hidden_states = self.mlp(hidden_states)
        return hidden_states, residual


@support_torch_compile(
    dynamic_arg_dims={
        "input_ids": 0,
        "positions": 0,
        "inputs_embeds": 0,
        "intermediate_tensors": 0,
    })
class LlamaModel(nn.Module):

    def __init__(
        self,
        config: LlamaConfig,
        cache_config: Optional[CacheConfig] = None,
        quant_config: Optional[QuantizationConfig] = None,
        lora_config: Optional[LoRAConfig] = None,
        prefix: str = "",
    ) -> None:
        super().__init__()
        self.config = config
        self.padding_idx = config.pad_token_id
        lora_vocab = (lora_config.lora_extra_vocab_size *
                      (lora_config.max_loras or 1)) if lora_config else 0
        self.vocab_size = config.vocab_size + lora_vocab
        self.org_vocab_size = config.vocab_size
        if get_pp_group().is_first_rank or (config.tie_word_embeddings
                                            and get_pp_group().is_last_rank):
            self.embed_tokens = VocabParallelEmbedding(
                self.vocab_size,
                config.hidden_size,
                org_num_embeddings=config.vocab_size,
                quant_config=quant_config,
            )
        else:
            self.embed_tokens = PPMissingLayer()
        self.start_layer, self.end_layer, self.layers = make_layers(
            config.num_hidden_layers,
            lambda prefix: LlamaDecoderLayer(config=config,
                                             cache_config=cache_config,
                                             quant_config=quant_config,
                                             prefix=prefix),
            prefix=f"{prefix}.layers",
        )
        if get_pp_group().is_last_rank:
            self.norm = RMSNorm(config.hidden_size, eps=config.rms_norm_eps)
        else:
            self.norm = PPMissingLayer()

        self.make_empty_intermediate_tensors = (
            make_empty_intermediate_tensors_factory(
                ["hidden_states", "residual"], config.hidden_size))

    def get_input_embeddings(self, input_ids: torch.Tensor) -> torch.Tensor:
        return self.embed_tokens(input_ids)

    def forward(
        self,
        input_ids: Optional[torch.Tensor],
        positions: torch.Tensor,
        kv_caches: List[torch.Tensor],
        attn_metadata: AttentionMetadata,
        intermediate_tensors: Optional[IntermediateTensors],
        inputs_embeds: Optional[torch.Tensor] = None,
    ) -> Union[torch.Tensor, IntermediateTensors]:
        if get_pp_group().is_first_rank:
            if inputs_embeds is not None:
                hidden_states = inputs_embeds
            else:
                hidden_states = self.get_input_embeddings(input_ids)
            residual = None
        else:
            assert intermediate_tensors is not None
            hidden_states = intermediate_tensors["hidden_states"]
            residual = intermediate_tensors["residual"]

        for i in range(self.start_layer, self.end_layer):
            layer = self.layers[i]
            layer_id = str(i)
            hidden_states, residual = layer(positions, hidden_states,
                                            kv_caches[layer_id],
                                            attn_metadata[layer_id], residual,
                                            layer_id)

        if not get_pp_group().is_last_rank:
            return IntermediateTensors({
                "hidden_states": hidden_states,
                "residual": residual
            })

        hidden_states, _ = self.norm(hidden_states, residual)
        return hidden_states

    def load_weights(self, weights: Iterable[Tuple[str, torch.Tensor]]):
        stacked_params_mapping = [
            # (param_name, shard_name, shard_id)
            (".qkv_proj", ".q_proj", "q"),
            (".qkv_proj", ".k_proj", "k"),
            (".qkv_proj", ".v_proj", "v"),
            (".gate_up_proj", ".gate_proj", 0),
            (".gate_up_proj", ".up_proj", 1),
        ]
        params_dict = dict(self.named_parameters())
        for name, loaded_weight in weights:
            if "rotary_emb.inv_freq" in name:
                continue
            if ("rotary_emb.cos_cached" in name
                    or "rotary_emb.sin_cached" in name):
                # Models trained using ColossalAI may include these tensors in
                # the checkpoint. Skip them.
                continue
            if scale_name := get_compressed_tensors_cache_scale(name):
                # Loading kv cache scales for compressed-tensors quantization
                param = params_dict[scale_name]
                weight_loader = getattr(param, "weight_loader",
                                        default_weight_loader)
                loaded_weight = loaded_weight[0]
                weight_loader(param, loaded_weight)
                continue
            for param_name, weight_name, shard_id in stacked_params_mapping:
                if weight_name not in name:
                    continue
                name = name.replace(weight_name, param_name)
                # Skip loading extra bias for GPTQ models.
                if name.endswith(".bias") and name not in params_dict:
                    continue

                if is_pp_missing_parameter(name, self):
                    continue

                param = params_dict[name]
                weight_loader = param.weight_loader
                weight_loader(param, loaded_weight, shard_id)

                break
            else:
                # Skip loading extra bias for GPTQ models.
                if name.endswith(".bias") and name not in params_dict:
                    continue
                # Remapping the name of FP8 kv-scale.
                name = maybe_remap_kv_scale_name(name, params_dict)
                if name is None:
                    continue

                if is_pp_missing_parameter(name, self):
                    continue

                param = params_dict[name]
                weight_loader = getattr(param, "weight_loader",
                                        default_weight_loader)
                weight_loader(param, loaded_weight)

    # If this function is called, it should always initialize KV cache scale
    # factors (or else raise an exception). Thus, handled exceptions should
    # make sure to leave KV cache scale factors in a known good (dummy) state
    def load_kv_cache_scales(self, quantization_param_path: str) -> None:
        tp_size = get_tensor_model_parallel_world_size()
        tp_rank = get_tensor_model_parallel_rank()
        for layer_idx, scaling_factor in kv_cache_scales_loader(
                quantization_param_path, tp_rank, tp_size,
                self.config.num_hidden_layers,
                self.config.__class__.model_type):
            if not isinstance(self.layers[layer_idx], nn.Identity):
                layer_self_attn = self.layers[layer_idx].self_attn

            if is_hip():
                # The scaling factor convention we are assuming is
                # quantized_value * scaling_factor ~= true_value
                # which is consistent with the practice of setting
                # scaling_factor = tensor_amax / FPtype_max
                scaling_factor *= 2
            if hasattr(layer_self_attn, "kv_scale"):
                layer_self_attn.attn._kv_scale = scaling_factor
            else:
                raise RuntimeError("Self attention has no KV cache scaling "
                                   "factor attribute!")


@BLOCK_MANAGER_REGISTRY.register_block_manager(custom_block_manager_for_llama)
class LlamaForCausalLM(nn.Module, SupportsLoRA, SupportsPP):
    packed_modules_mapping = {
        "qkv_proj": ["q_proj", "k_proj", "v_proj"],
        "gate_up_proj": ["gate_proj", "up_proj"]
    }

    # LoRA specific attributes
    supported_lora_modules = [
        "qkv_proj", "o_proj", "gate_up_proj", "down_proj", "embed_tokens",
        "lm_head"
    ]
    embedding_modules = {
        "embed_tokens": "input_embeddings",
        "lm_head": "output_embeddings"
    }
    embedding_padding_modules = ["lm_head"]

    # BitandBytes specific attributes
    default_bitsandbytes_target_modules = [
        ".gate_proj.",
        ".down_proj.",
        ".up_proj.",
        ".q_proj.",
        ".k_proj.",
        ".v_proj.",
        ".o_proj.",
    ]
    # in TP, these weights are partitioned along the column dimension (dim=-1)
    column_parallel_weights_modules = [".down_proj.", ".o_proj."]
    bitsandbytes_stacked_params_mapping = {
        # shard_name, weight_name, index
        "q_proj": ("qkv_proj", 0),
        "k_proj": ("qkv_proj", 1),
        "v_proj": ("qkv_proj", 2),
        "gate_proj": ("gate_up_proj", 0),
        "up_proj": ("gate_up_proj", 1),
    }

    # Mistral/Llama models can also be loaded with --load-format mistral
    # from consolidated.safetensors checkpoints
    mistral_mapping = {
        "layers": "model.layers",
        "attention": "self_attn",
        "wq": "q_proj",
        "wk": "k_proj",
        "wv": "v_proj",
        "wo": "o_proj",
        "attention_norm": "input_layernorm",
        "feed_forward": "mlp",
        "w1": "gate_proj",
        "w2": "down_proj",
        "w3": "up_proj",
        "ffn_norm": "post_attention_layernorm",
        "tok_embeddings": "model.embed_tokens",
        "output": "lm_head",
        "norm": "model.norm"
    }

    def __init__(
        self,
        config: LlamaConfig,
        cache_config: Optional[CacheConfig] = None,
        quant_config: Optional[QuantizationConfig] = None,
        lora_config: Optional[LoRAConfig] = None,
    ) -> None:
        super().__init__()

        self.config = config
        self.lora_config = lora_config

        self.model = LlamaModel(config,
                                cache_config,
                                quant_config,
                                lora_config=lora_config,
                                prefix="model")
        if get_pp_group().is_last_rank:
            self.unpadded_vocab_size = config.vocab_size
            if lora_config:
                self.unpadded_vocab_size += lora_config.lora_extra_vocab_size
            self.lm_head = ParallelLMHead(
                self.unpadded_vocab_size,
                config.hidden_size,
                org_num_embeddings=config.vocab_size,
                padding_size=(
                    DEFAULT_VOCAB_PADDING_SIZE
                    # We need bigger padding if using lora for kernel
                    # compatibility
                    if not lora_config else
                    lora_config.lora_vocab_padding_size),
                quant_config=quant_config,
            )
            if config.tie_word_embeddings:
                self.lm_head = self.lm_head.tie_weights(
                    self.model.embed_tokens)

            logit_scale = getattr(config, "logit_scale", 1.0)
            self.logits_processor = LogitsProcessor(self.unpadded_vocab_size,
                                                    config.vocab_size,
                                                    logit_scale)
            self.sampler = Sampler()
        else:
            self.lm_head = PPMissingLayer()
        self.make_empty_intermediate_tensors = (
            self.model.make_empty_intermediate_tensors)

    def forward(
        self,
        input_ids: torch.Tensor,
        positions: torch.Tensor,
        kv_caches: List[torch.Tensor],
        attn_metadata: AttentionMetadata,
        intermediate_tensors: Optional[IntermediateTensors] = None,
    ) -> Union[torch.Tensor, IntermediateTensors]:
        model_output = self.model(input_ids, positions, kv_caches,
                                  attn_metadata, intermediate_tensors)
        return model_output

    def compute_logits(
        self,
        hidden_states: torch.Tensor,
        sampling_metadata: SamplingMetadata,
    ) -> Optional[torch.Tensor]:
        logits = self.logits_processor(self.lm_head, hidden_states,
                                       sampling_metadata)
        return logits

    def sample(self, logits: torch.Tensor,
               sampling_metadata: SamplingMetadata) -> Optional[SamplerOutput]:
        next_tokens = self.sampler(logits, sampling_metadata)
        return next_tokens

    def load_weights(self, weights: Iterable[Tuple[str, torch.Tensor]]):
        loader = AutoWeightsLoader(
            self,
            skip_prefixes=(["lm_head."]
                           if self.config.tie_word_embeddings else None),
        )
        loader.load_weights(
            self.maybe_remap_mistral(name, loaded_weight)
            for name, loaded_weight in weights)

    def load_kv_cache_scales(self, quantization_param_path: str) -> None:
        self.model.load_kv_cache_scales(quantization_param_path)

    # This function is used to remap the mistral format as
    # used by Mistral and Llama <=2
    def maybe_remap_mistral(
        self,
        name: str,
        loaded_weight: torch.Tensor,
    ) -> Tuple[str, torch.Tensor]:

        def permute(w: torch.Tensor, n_heads: int):
            attn_in = self.config.head_dim * n_heads
            attn_out = self.config.hidden_size

            return w.view(n_heads, attn_in // n_heads // 2, 2,
                          attn_out).transpose(1, 2).reshape(attn_in, attn_out)

        mapping = self.mistral_mapping
        modules = name.split(".")

        # rotary embeds should be sliced
        if "wk" in modules:
            loaded_weight = permute(loaded_weight,
                                    self.config.num_key_value_heads)
        elif "wq" in modules:
            loaded_weight = permute(loaded_weight,
                                    self.config.num_attention_heads)

        for item in modules:
            if item in mapping and mapping[item] not in name:
                name = name.replace(item, mapping[item])

        return name, loaded_weight<|MERGE_RESOLUTION|>--- conflicted
+++ resolved
@@ -28,14 +28,10 @@
 from transformers import LlamaConfig
 
 from vllm.attention import Attention, AttentionMetadata
-<<<<<<< HEAD
+from vllm.compilation.decorators import support_torch_compile
 from vllm.config import CacheConfig, LoRAConfig, ModelConfig, ParallelConfig
 from vllm.core.block_v3.custom_block import SelfAttentionManager, SlidingWindowManager
 from vllm.core.block_v3.registry import BLOCK_MANAGER_REGISTRY
-=======
-from vllm.compilation.decorators import support_torch_compile
-from vllm.config import CacheConfig, LoRAConfig
->>>>>>> 717a5f82
 from vllm.distributed import (get_pp_group, get_tensor_model_parallel_rank,
                               get_tensor_model_parallel_world_size)
 from vllm.model_executor.layers.activation import SiluAndMul
