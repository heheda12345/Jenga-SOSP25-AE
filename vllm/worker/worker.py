--- conflicted
+++ resolved
@@ -576,7 +576,6 @@
         raise ValueError("No available memory for the cache blocks. "
                          "Try increasing `gpu_memory_utilization` when "
                          "initializing the engine.")
-<<<<<<< HEAD
     # max_seq_len = block_size * num_gpu_blocks
     # if max_model_len > max_seq_len:
     #     raise ValueError(
@@ -584,14 +583,4 @@
     #         "is larger than the maximum number of tokens that can be "
     #         f"stored in KV cache ({max_seq_len}). Try increasing "
     #         "`gpu_memory_utilization` or decreasing `max_model_len` when "
-    #         "initializing the engine.")
-=======
-    max_seq_len = block_size * num_gpu_blocks
-    if not is_attention_free and max_model_len > max_seq_len:
-        raise ValueError(
-            f"The model's max seq len ({max_model_len}) "
-            "is larger than the maximum number of tokens that can be "
-            f"stored in KV cache ({max_seq_len}). Try increasing "
-            "`gpu_memory_utilization` or decreasing `max_model_len` when "
-            "initializing the engine.")
->>>>>>> 717a5f82
+    #         "initializing the engine.")